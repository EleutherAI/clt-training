[build-system]
requires = ["setuptools"]
build-backend = "setuptools.build_meta"

[project]
name = "sparsify"
<<<<<<< HEAD
description = "Sparse autoencoders"
=======
description = "Sparsify transformers with SAEs and transcoders"
>>>>>>> f25b2fae
readme = "README.md"
requires-python = ">=3.10"
keywords = ["interpretability", "explainable-ai"]
license = {text = "MIT License"}
dependencies = [
    "accelerate",   # For device_map in from_pretrained
    "datasets",
    "einops",
    "huggingface-hub",
    "natsort",  # For sorting module names
    "safetensors",
    "simple-parsing",
    "torch",
    "transformers",
]
version = "0.1.0"

[project.scripts]
sparsify = "sparsify.__main__:run"

[tool.pyright]
include = ["sparsify*"]
reportPrivateImportUsage = false

[tool.setuptools.packages.find]
include = ["sparsify*"]

[tool.ruff]
# Enable pycodestyle (`E`), Pyflakes (`F`), and isort (`I`) codes
# See https://beta.ruff.rs/docs/rules/ for more possible rules
select = ["E", "F", "I"]
# Same as Black.
line-length = 88
# Avoid automatically removing unused imports in __init__.py files.
# Such imports will be flagged with a dedicated message suggesting
# that the import is either added to the module's __all__ symbol
ignore-init-module-imports = true<|MERGE_RESOLUTION|>--- conflicted
+++ resolved
@@ -4,11 +4,7 @@
 
 [project]
 name = "sparsify"
-<<<<<<< HEAD
-description = "Sparse autoencoders"
-=======
 description = "Sparsify transformers with SAEs and transcoders"
->>>>>>> f25b2fae
 readme = "README.md"
 requires-python = ">=3.10"
 keywords = ["interpretability", "explainable-ai"]
