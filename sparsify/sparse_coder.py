--- conflicted
+++ resolved
@@ -1,7 +1,6 @@
 import json
 from fnmatch import fnmatch
 from pathlib import Path
-from turtle import right
 from typing import NamedTuple
 
 import einops
@@ -13,7 +12,6 @@
 from torch import Tensor, nn
 
 from .config import SparseCoderConfig
-<<<<<<< HEAD
 from .fused_encoder import EncoderOutput, binary_fused_encoder, fused_encoder
 from .utils import decoder_impl, eager_decode
 
@@ -21,116 +19,6 @@
 # STE
 
 
-=======
-from .fused_encoder import EncoderOutput, fused_encoder, binary_fused_encoder
-from .utils import decoder_impl, eager_decode
-
-import torch.nn.functional as F
-
-
-# class BinaryTopKEncodeDecode(torch.autograd.Function):
-#     @staticmethod
-#     def forward(ctx, x, W_enc, b_enc, W_dec, b_dec, k):
-#         preacts = x @ W_enc.T + b_enc
-
-#         top_acts, top_indices = preacts.topk(k, sorted=False)
-
-#         # Implicitly binarize top_acts to 1 by using the default weights. 
-#         # The gradient of top_acts is lost. 
-#         # We use a STE in the backwards pass to approximate its binarization.
-#         sae_out = nn.functional.embedding_bag(
-#             top_indices, W_dec.mT, mode="sum"
-#         ) + b_dec
-
-#         ctx.save_for_backward(x, W_enc, b_enc, W_dec, b_dec, top_indices, top_acts)
-#         return sae_out
-    
-#     @staticmethod
-#     @torch.autocast(
-#         "cuda", dtype=torch.bfloat16, enabled=torch.cuda.is_bf16_supported()
-#     )
-#     def backward(ctx, grad_output):
-#         x, W_enc, b_enc, W_dec, b_dec, top_indices, top_acts = ctx.saved_tensors
-
-#         # STE for binarized top_acts
-#         top_acts_sigmoid = torch.sigmoid(top_acts)
-#         grad_top_acts_sigmoid = top_acts_sigmoid * (1 - top_acts_sigmoid)
-
-#         # Gradient of decoder weights wrt decoder output
-#         # W_dec is [d_in, d_sae] but only the top k columns are non-zero for each batch of activations,
-#         # so only the corresponding columns of grad_output in the batch are non-zero
-#         # grad_W_dec = torch.zeros_like(W_dec)
-#         # # for each act scale the grad by its magnitude. 
-#         # # we may want to come back later and use a different STE than identity for top_acts
-#         # # grad_output is [batch, d_resid] and top_acts is [batch, k]
-#         # # TODO there may be an error, do we need the gradient of the sigmoid here?
-#         # grad_contributions = grad_output.unsqueeze(1) * top_acts_sigmoid.unsqueeze(2)
-#         # # grad_contributions is [batch, k, d_in]
-#         # _, _, D = grad_contributions.shape
-#         # grad_contributions = grad_contributions.reshape(-1, D)
-#         # grad_W_dec.index_add_(1, top_indices.flatten(), grad_contributions.T) 
-
-#         # Gradient wrt decoder bias
-#         # The derivative of the output wrt the bias is 1 because it gets added (because changing the bias by x changes the output by x)
-#         grad_b_dec = grad_output.sum(0)
-
-#         # Gradient of the loss wrt top acts (using sigmoid STE) - how does changing the top acts affect the sae_out?
-#         from xformers import embedding_bag_bw_rev_indices
-#         # top acts is [batch, k] so the grad is too.
-#         # grad_output is [batch, d_resid]
-#         # The derivative of sigmoid(top acts) wrt top acts is sigmoid(top acts) * (1 - sigmoid(top acts))
-#         grad_top_acts = embedding_bag_bw_rev_indices(top_indices, W_dec, grad_output, grad_output * top_acts_sigmoid * (1 - top_acts_sigmoid))
-
-#         grad_top_acts, grad_W_dec = embedding_bag_bw_rev_indices(
-#             top_indices,
-#             W_dec,
-#             grad_top_acts_sigmoid,
-#             grad_output,
-#         )
-
-#         # --- Grad w.r.t. input ---
-#         if ctx.needs_input_grad[0]:
-#             grad_input = F.embedding_bag(
-#                 indices,
-#                 right,
-#                 mode="sum",
-#                 per_sample_weights=grad_top_acts.type_as(W_enc),
-#             )
-
-#         # --- Grad w.r.t. weight ---
-#         if ctx.needs_input_grad[1]:
-#             grad_W_enc = torch.zeros_like(W_enc)
-#             # Compute contributions from each top-k element:
-#             # computed as grad_values * input for each top-k location.
-#             contributions = grad_top_acts.unsqueeze(2) * input.unsqueeze(1)
-#             _, _, D = contributions.shape
-#             # Flatten contributions to shape (N*k, D)
-#             contributions = contributions.reshape(-1, D)
-
-#             # Accumulate contributions into the correct rows of grad_W_enc.
-#             grad_W_enc.index_add_(0, indices.flatten(), contributions.type_as(W_enc))
-#             print("grad weight", grad_W_enc)
-#         # --- Grad w.r.t. bias ---
-#         if b_enc is not None and ctx.needs_input_grad[2]:
-#             grad_b_enc = torch.zeros_like(b_enc)
-#             grad_b_enc.index_add_(
-#                 0, indices.flatten(), grad_top_acts.flatten().type_as(b_enc)
-#             )
-#             print("grad bias", grad_b_enc)
-
-#         return grad_input, grad_W_enc, grad_b_enc, grad_W_dec, grad_b_dec
-        
-
-# def binary_topk_encode_decode(x, W_enc, b_enc, W_dec, b_dec, k) -> Tensor:
-#     return BinaryTopKEncodeDecode.apply(x, W_enc, b_enc, W_dec, b_dec, k) # type: ignore
-
-# Try a different STE eg rectangle or tanh
-
-
-# Thresholded
-# STE
-
->>>>>>> db931f19
 class DenseBinaryEncode(torch.autograd.Function):
     @staticmethod
     @torch.autocast(
@@ -159,7 +47,6 @@
         # Gradient of a sigmoid wrt its input = sigmoid(x) * (1 - sigmoid(x))
         grad_sigmoid_wrt_thresholded_preacts = ste_acts * (1 - ste_acts)
 
-<<<<<<< HEAD
         # dL/d(thresholded_preacts) =
         #   dL/d(ste_acts) * d(ste_acts)/d(thresholded_preacts)
         grad_thresholded_preacts = grad_output * grad_sigmoid_wrt_thresholded_preacts
@@ -167,13 +54,6 @@
         # The gradient of the loss wrt the preacts is the same as the gradient of the
         # loss wrt the thresholded preacts because the difference is a constant
         # (the threshold)
-=======
-        # dL/d(thresholded_preacts) = dL/d(ste_acts) * d(ste_acts)/d(thresholded_preacts)
-        grad_thresholded_preacts = grad_output * grad_sigmoid_wrt_thresholded_preacts       
-
-        # The gradient of the loss wrt the preacts is the same as the gradient of the loss 
-        # wrt the thresholded preacts because the difference is a constant (threshold)
->>>>>>> db931f19
         grad_preacts = grad_thresholded_preacts
 
         # Gradient of the loss wrt the input
@@ -197,17 +77,11 @@
 
         return grad_input, grad_W_enc, grad_b_enc, grad_log_threshold
 
-<<<<<<< HEAD
 
 def dense_binary_encode(x, W_enc, b_enc, threshold):
     """Convenience function for dense binary encoding."""
     return DenseBinaryEncode.apply(x, W_enc, b_enc, threshold)  # type: ignore
 
-=======
-def dense_binary_encode(x, W_enc, b_enc, threshold):
-    """Convenience function for dense binary encoding."""
-    return DenseBinaryEncode.apply(x, W_enc, b_enc, threshold) # type: ignore
->>>>>>> db931f19
 
 class BinaryDecode(torch.autograd.Function):
     @staticmethod
@@ -219,7 +93,6 @@
     def backward(ctx, grad_output):
         top_indices, W_dec = ctx.saved_tensors
         grad_top_indices = grad_top_acts = grad_W_dec = None
-<<<<<<< HEAD
 
         return grad_top_indices, grad_top_acts, grad_W_dec
 
@@ -232,11 +105,6 @@
     indices = torch.arange(0, num_latents, device=x.device, dtype=torch.int32)[None, :]
     indices = indices.expand(x.shape[:-1] + (indices.shape[-1],))
     return EncoderOutput(hard, indices, hard)
-=======
-        
-        
-        return grad_top_indices, grad_top_acts, grad_W_dec
->>>>>>> db931f19
 
 
 class ForwardOutput(NamedTuple):
@@ -277,13 +145,8 @@
         # if self.cfg.transcode:
         # self.encoder.weight.data *= 1e-4
         # else:
-<<<<<<< HEAD
         # self.encoder.weight.data *= 1e-1
 
-=======
-            # self.encoder.weight.data *= 1e-1
-        
->>>>>>> db931f19
         self.encoder.bias.data.zero_()
 
         if decoder:
@@ -307,15 +170,11 @@
         )
 
         if self.cfg.activation == "binary" or self.cfg.activation == "topk_binary":
-<<<<<<< HEAD
             self.log_threshold = nn.Parameter(
                 (
                     torch.full((self.num_latents,), 0.004, dtype=dtype, device=device)
                 ).log()
             )
-=======
-            self.log_threshold = nn.Parameter((torch.full((self.num_latents,), 0.004, dtype=dtype, device=device)).log())
->>>>>>> db931f19
 
     @staticmethod
     def load_many(
@@ -428,7 +287,6 @@
 
         if self.cfg.activation == "binary":
             # Dense encode with binary activations
-<<<<<<< HEAD
             acts = dense_binary_encode(
                 x, self.encoder.weight, self.encoder.bias, self.log_threshold
             )
@@ -450,26 +308,10 @@
                 self.encoder.bias,
                 self.cfg.k,
                 self.cfg.activation,
-=======
-            acts = dense_binary_encode(x, self.encoder.weight, self.encoder.bias, self.log_threshold)
-            return EncoderOutput(acts, None, None)
-        elif self.cfg.activation == "topk_binary":
-            return binary_fused_encoder(
-                x, self.encoder.weight, self.encoder.bias, self.cfg.k, self.log_threshold.exp()
-            )
-        else:
-            return fused_encoder(
-                x, self.encoder.weight, self.encoder.bias, self.cfg.k, self.cfg.activation
->>>>>>> db931f19
             )
 
     def binary_decode(self, top_indices: Tensor, top_acts: Tensor) -> Tensor:
         assert self.W_dec is not None, "Decoder weight was not initialized."
-<<<<<<< HEAD
-
-=======
-        
->>>>>>> db931f19
         y = eager_decode(top_indices, top_acts, self.W_dec.mT)
         # y = BinaryDecode.apply(top_indices, top_acts, self.W_dec.mT)
         return y + self.b_dec
@@ -490,25 +332,17 @@
         self, x: Tensor, y: Tensor | None = None, *, dead_mask: Tensor | None = None
     ) -> ForwardOutput:
         if self.cfg.activation == "binary":
-<<<<<<< HEAD
             # sae_out = binary_topk_encode_decode(
             #   x, self.encoder.weight, self.encoder.bias,
             #   self.W_dec.mT, self.b_dec, self.cfg.k)
-=======
-            # sae_out = binary_topk_encode_decode(x, self.encoder.weight, self.encoder.bias, self.W_dec.mT, self.b_dec, self.cfg.k)
->>>>>>> db931f19
             # top_acts, top_indices, pre_acts = None, None, None
             # top_acts = dense_binary_encode(x, self.encoder.weight, self.encoder.bias)
             # top_indices = None
             # pre_acts = None
 
-<<<<<<< HEAD
             top_acts = dense_binary_encode(
                 x, self.encoder.weight, self.encoder.bias, self.log_threshold
             )
-=======
-            top_acts = dense_binary_encode(x, self.encoder.weight, self.encoder.bias, self.log_threshold)
->>>>>>> db931f19
             top_indices, pre_acts = None, None
             sae_out = top_acts @ self.W_dec + self.b_dec
         else:
@@ -524,11 +358,8 @@
         elif self.cfg.activation == "binary":
             pass
             # sae_out = top_acts @ self.W_dec + self.b_dec
-<<<<<<< HEAD
         elif self.cfg.activation == "gumbel_binary":
             sae_out = top_acts @ self.W_dec + self.b_dec
-=======
->>>>>>> db931f19
         else:
             sae_out = self.decode(top_acts, top_indices)
         if self.W_skip is not None:
@@ -567,13 +398,9 @@
         fvu = l2_loss / total_variance
 
         if self.cfg.multi_topk:
-<<<<<<< HEAD
             assert (
                 not self.cfg.activation == "topk_binary"
             ), "Multi-TopK is not supported for binary activation."
-=======
-            assert not self.cfg.activation == "topk_binary", "Multi-TopK is not supported for binary activation."
->>>>>>> db931f19
             top_acts, top_indices = pre_acts.topk(4 * self.cfg.k, sorted=False)
             sae_out = self.decode(top_acts, top_indices)
 
