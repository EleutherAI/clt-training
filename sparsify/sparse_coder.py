--- conflicted
+++ resolved
@@ -64,16 +64,6 @@
         # Gradient of the loss wrt the threshold
         grad_log_threshold = -grad_thresholded_preacts.sum(0)
 
-<<<<<<< HEAD
-        # print("encode backwards")
-        # print("input grad", grad_input)
-        # print("W_enc grad", grad_W_enc)
-        # print("b_enc grad", grad_b_enc)
-        # print("thresholds", threshold)
-        # print("log threshold grad", grad_log_threshold)
-
-=======
->>>>>>> e6f064f6
         return grad_input, grad_W_enc, grad_b_enc, grad_log_threshold
 
 
@@ -136,19 +126,11 @@
                 not self.cfg.transcode
             ), "Tied decoder and transcode cannot both be true."
             self.W_dec = self.encoder.weight
-<<<<<<< HEAD
 
         # Transcoder initialization: use zeros
         elif cfg.transcode:
             self.W_dec = nn.Parameter(torch.zeros_like(self.encoder.weight.data))
 
-=======
-
-        # Transcoder initialization: use zeros
-        elif cfg.transcode:
-            self.W_dec = nn.Parameter(torch.zeros_like(self.encoder.weight.data))
-
->>>>>>> e6f064f6
         # Sparse autoencoder initialization: use the transpose of encoder weights
         else:
             self.W_dec = nn.Parameter(self.encoder.weight.data.clone())
@@ -301,14 +283,6 @@
                 self.cfg.activation,
             )
 
-<<<<<<< HEAD
-    def binary_decode(self, top_indices: Tensor, top_acts: Tensor) -> Tensor:
-        y = eager_decode(top_indices, top_acts, self.W_dec.mT)
-        # y = BinaryDecode.apply(top_indices, top_acts, self.W_dec.mT)
-        return y + self.b_dec
-
-=======
->>>>>>> e6f064f6
     def decode(self, top_acts: Tensor, top_indices: Tensor) -> Tensor:
         y = decoder_impl(top_indices, top_acts.to(self.dtype), self.W_dec.mT)
         return y + self.b_dec
@@ -322,16 +296,6 @@
     def forward(
         self, x: Tensor, y: Tensor | None = None, *, dead_mask: Tensor | None = None
     ) -> ForwardOutput:
-<<<<<<< HEAD
-        # if self.cfg.activation == "binary":
-        #     top_acts = dense_binary_encode(
-        #         x, self.encoder.weight, self.encoder.bias, self.log_threshold
-        #     )
-        #     top_indices, pre_acts = None, None
-        #     sae_out = top_acts @ self.W_dec + self.b_dec
-        # else:
-        top_acts, top_indices, pre_acts = self.encode(x)
-=======
         if self.cfg.activation == "binary":
             top_acts = dense_binary_encode(
                 x, self.encoder.weight, self.encoder.bias, self.log_threshold
@@ -339,23 +303,14 @@
             top_indices, pre_acts = None, None
         else:
             top_acts, top_indices, pre_acts = self.encode(x)
->>>>>>> e6f064f6
 
         # If we aren't given a distinct target, we're autoencoding
         if y is None:
             y = x
 
         # Decode
-<<<<<<< HEAD
-        if self.cfg.activation == "topk_binary":
-            sae_out = self.binary_decode(top_indices, top_acts)
-        elif self.cfg.activation == "binary":
-            pass
-            # sae_out = top_acts @ self.W_dec + self.b_dec
-=======
         if self.cfg.activation == "binary":
             sae_out = top_acts @ self.W_dec + self.b_dec
->>>>>>> e6f064f6
         else:
             sae_out = self.decode(top_acts, top_indices)
         if self.W_skip is not None:
@@ -394,34 +349,6 @@
         else:
             auxk_loss = sae_out.new_tensor(0.0)
 
-<<<<<<< HEAD
-        if self.cfg.matryoshka:
-            total_l2_loss = (self.b_dec - y.float()).pow(2).sum()
-            l2_losses = []
-
-            cumulative_sae_out = self.b_dec
-
-            for start_idx, end_idx in zip(
-                self.group_indices[:-1], self.group_indices[1:]
-            ):
-                group_mask = (top_indices >= start_idx) & (top_indices < end_idx)
-                filtered_acts = torch.where(
-                    group_mask, top_acts, torch.zeros_like(top_acts)
-                )
-                group_out = decoder_impl(
-                    top_indices, filtered_acts.to(self.dtype), self.W_dec.mT
-                )
-                cumulative_sae_out = cumulative_sae_out + group_out
-
-                current_e = (cumulative_sae_out.float() - y.float()).pow(2).sum()
-
-                l2_losses.append(current_e)
-                total_l2_loss += current_e
-
-            l2_loss = torch.stack(l2_losses).sum() / self.cfg.matryoshka_groups
-        else:
-            l2_loss = e.pow(2).sum()
-=======
         # if self.cfg.matryoshka:
         #     total_l2_loss = (self.b_dec - y.float()).pow(2).sum()
         #     l2_losses = []
@@ -448,7 +375,6 @@
         #     l2_loss = torch.stack(l2_losses).sum() / self.cfg.matryoshka_groups
         # else:
         l2_loss = e.pow(2).sum()
->>>>>>> e6f064f6
 
         fvu = l2_loss / total_variance
         dummy_loss = sum(p.sum() * 0.0 for p in self.parameters())
@@ -456,11 +382,7 @@
 
         if self.cfg.multi_topk:
             assert (
-<<<<<<< HEAD
-                not self.cfg.activation == "topk_binary"
-=======
                 not self.cfg.activation == "binary"
->>>>>>> e6f064f6
             ), "Multi-TopK is not supported for binary activation."
             top_acts, top_indices = pre_acts.topk(4 * self.cfg.k, sorted=False)
             sae_out = self.decode(top_acts, top_indices)
