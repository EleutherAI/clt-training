--- conflicted
+++ resolved
@@ -15,7 +15,7 @@
 from torch.distributed.tensor.device_mesh import DeviceMesh
 
 from .config import SparseCoderConfig
-from .fused_encoder import NO_COMPILE, EncoderOutput, fused_encoder
+from .fused_encoder import EncoderOutput, fused_encoder
 from .utils import decoder_impl, load_sharded, save_sharded
 
 
@@ -70,7 +70,6 @@
             indices = self.latent_indices
         if dead_mask is None:
             dead_mask = self.dead_mask
-<<<<<<< HEAD
 
         # Check if this is a MatryoshkaMidDecoder and create the appropriate copy
         if hasattr(self, "expansion_factors"):
@@ -79,14 +78,11 @@
                 x,
                 activations,
                 indices,
-                pre_acts,
                 dead_mask,
                 expansion_factors=self.expansion_factors,
             )
         else:
-            new_mid = MidDecoder(
-                self.sparse_coder, x, activations, indices, pre_acts, dead_mask
-            )
+            new_mid = MidDecoder(self.sparse_coder, x, activations, indices, dead_mask)
 
         # Copy gradient tracking state if it exists
         if hasattr(self, "original_activations"):
@@ -97,9 +93,6 @@
             new_mid.matryoshka_metrics = self.matryoshka_metrics
 
         return new_mid
-=======
-        return MidDecoder(self.sparse_coder, x, activations, indices, dead_mask)
->>>>>>> cf9821f2
 
     def detach(self):
         if not hasattr(self, "original_activations"):
@@ -292,18 +285,21 @@
         x: Tensor,
         activations: Tensor,
         indices: Tensor,
-        pre_acts: Optional[Tensor] = None,
         dead_mask: Optional[Tensor] = None,
         expansion_factors: Optional[List[float]] = None,
     ):
-        super().__init__(sparse_coder, x, activations, indices, pre_acts, dead_mask)
+        super().__init__(sparse_coder, x, activations, indices, dead_mask)
         if expansion_factors is not None:
             # Convert integers to floats (assuming they represent percentages)
             self.expansion_factors = [
                 float(ef) / 100.0 if ef > 1 else float(ef) for ef in expansion_factors
             ]
         else:
-            self.expansion_factors = [0.25, 0.5, 1.0]  # Default: [16, 32, 64] if k=64
+            self.expansion_factors = [1.0]  # Default: use full encoder
+
+        self.widths = [
+            int(self.sparse_coder.num_latents * ef) for ef in self.expansion_factors
+        ]
 
     def _create_slice_masks(self) -> List[Tensor]:
         """Create masks for each slice based on expansion factors."""
@@ -365,35 +361,7 @@
         l2_loss = e.pow(2).sum()
         fvu = l2_loss / total_variance
 
-        # Compute AuxK loss (simplified - just use dead features from main pre_acts)
-        if (
-            self.dead_mask is not None
-            and self.pre_acts is not None
-            and (num_dead := int(self.dead_mask.sum())) > 0
-        ):
-            k_aux = y.shape[-1] // 2
-            scale = min(num_dead / k_aux, 1.0)
-            k_aux = min(k_aux, num_dead)
-
-            auxk_latents = torch.where(self.dead_mask[None], self.pre_acts, -torch.inf)
-            auxk_acts, auxk_indices = auxk_latents.topk(k_aux, sorted=False)
-            e_hat = self.sparse_coder.decode(auxk_acts, auxk_indices, index)
-            auxk_loss = (e_hat - e.detach()).pow(2).sum()
-            auxk_loss = scale * auxk_loss / total_variance
-        else:
-            auxk_loss = slice_sae_out.new_tensor(0.0)
-
-        # Compute Multi-TopK FVU (simplified - use main pre_acts)
-        if self.sparse_coder.cfg.multi_topk and self.pre_acts is not None:
-            top_acts, top_indices = self.pre_acts.topk(
-                4 * self.sparse_coder.cfg.k, sorted=False
-            )
-            multi_sae_out = self.sparse_coder.decode(top_acts, top_indices, index)
-            multi_topk_fvu = (multi_sae_out - y).pow(2).sum() / total_variance
-        else:
-            multi_topk_fvu = slice_sae_out.new_tensor(0.0)
-
-        return fvu, auxk_loss, multi_topk_fvu
+        return fvu
 
     def _compute_all_slices(
         self,
@@ -406,67 +374,24 @@
         Returns:
             (fvu_losses, auxk_losses, multi_losses, slice_metrics)
         """
-        if self.pre_acts is None:
-            return [], [], [], []
-
-        batch_size, seq_len = self.pre_acts.shape
         num_slices = len(self.expansion_factors)
-        k = self.sparse_coder.cfg.k
-
-        # Create all slice masks and stack them: (num_slices, num_latents)
-        slice_masks = torch.stack(self._create_slice_masks())
-
-        # Broadcast and apply all masks at once: (num_slices, batch_size, num_latents)
-        slice_masks = slice_masks.unsqueeze(1).float()
-        if isinstance(self.pre_acts, dtensor.DTensor):
-            slice_masks = dtensor.DTensor.from_local(
-                slice_masks,
-                device_mesh=self.pre_acts.device_mesh,
-                placements=[dtensor.Shard(0), dtensor.Replicate()],
-            )
-        slice_pre_acts = self.pre_acts.unsqueeze(0) * slice_masks
-
-        # Reshape for parallel top-k: (num_slices * batch_size, num_latents)
-        slice_pre_acts_flat = slice_pre_acts.view(num_slices * batch_size, -1)
-
-        if isinstance(slice_pre_acts_flat, dtensor.DTensor):
-            slice_pre_acts_flat = slice_pre_acts_flat.redistribute(
-                slice_pre_acts_flat.device_mesh,
-                [dtensor.Shard(0), dtensor.Replicate()],
-            )
-
-            slice_top_acts_flat, slice_top_indices_flat = torch.topk(
-                slice_pre_acts_flat.to_local(), k, dim=1, sorted=False
-            )
-            slice_top_acts_flat = dtensor.DTensor.from_local(
-                slice_top_acts_flat,
-                device_mesh=slice_pre_acts_flat.device_mesh,
-                placements=[dtensor.Shard(0), dtensor.Replicate()],
-            )
-            slice_top_indices_flat = dtensor.DTensor.from_local(
-                slice_top_indices_flat,
-                device_mesh=slice_pre_acts_flat.device_mesh,
-                placements=[dtensor.Shard(0), dtensor.Replicate()],
-            )
-
-        else:
-            # Parallel top-k across all slices: (num_slices * batch_size, k)
-            slice_top_acts_flat, slice_top_indices_flat = torch.topk(
-                slice_pre_acts_flat, k, dim=1, sorted=False
-            )
-
-        # Reshape back: (num_slices, batch_size, k)
-        slice_top_acts = slice_top_acts_flat.view(num_slices, batch_size, k)
-        slice_top_indices = slice_top_indices_flat.view(num_slices, batch_size, k)
+        batch_size = self.latent_acts.shape[0]
+        k = self.latent_acts.shape[-1]
+
+        slice_top_acts = self.latent_acts.unflatten(-1, (-1, k))
+        slice_top_indices = self.latent_indices.unflatten(-1, (-1, k))
+
+        slice_top_acts_flat = slice_top_acts.flatten(0, 1)
+        slice_top_indices_flat = slice_top_indices.flatten(0, 1)
 
         # Batch decode all slices - reshape to process all at once
-        # (num_slices * batch_size, k) for decoder
+        # (batch_size * num_slices, k) for decoder
         all_slice_outputs = self.sparse_coder.decode(
             slice_top_acts_flat, slice_top_indices_flat, index
         )
 
-        # Reshape back: (num_slices, batch_size, d_in)
-        all_slice_outputs = all_slice_outputs.view(num_slices, batch_size, -1)
+        # Reshape back: (batch_size, num_slcies, d_in)
+        all_slice_outputs = all_slice_outputs.view(batch_size, num_slices, -1)
 
         # Add skip connections if enabled
         W_skip = (
@@ -476,43 +401,39 @@
         )
         if W_skip is not None:
             skip_out = self.x.to(self.sparse_coder.dtype) @ W_skip.mT
-            all_slice_outputs += skip_out.unsqueeze(0)  # Broadcast to all slices
+            all_slice_outputs += skip_out.unsqueeze(1)  # Broadcast to all slices
 
         # Denormalize all outputs
         all_slice_outputs = self.sparse_coder.denormalize_output(all_slice_outputs)
 
         # Vectorized loss computation
-        fvu_losses, auxk_losses, multi_losses, slice_metrics = (
-            self._compute_slice_losses(
-                all_slice_outputs,
-                slice_top_acts,
-                slice_top_indices,
-                slice_pre_acts,
-                y,
-                index,
-                loss_mask,
-            )
-        )
-
-        return fvu_losses, auxk_losses, multi_losses, slice_metrics
+        fvu_losses, slice_metrics = self._compute_slice_losses(
+            all_slice_outputs,
+            slice_top_acts,
+            slice_top_indices,
+            y,
+            index,
+            loss_mask,
+        )
+
+        return fvu_losses, slice_metrics
 
     def _compute_slice_losses(
         self,
-        all_slice_outputs: Tensor,  # (num_slices, batch_size, d_in)
-        slice_top_acts: Tensor,  # (num_slices, batch_size, k)
-        slice_top_indices: Tensor,  # (num_slices, batch_size, k)
-        slice_pre_acts: Tensor,  # (num_slices, batch_size, num_latents)
+        all_slice_outputs: Tensor,  # (batch_size, num_slices, d_in)
+        slice_top_acts: Tensor,  # (batch_size, num_slices, k)
+        slice_top_indices: Tensor,  # (batch_size, num_slices, k)
         y: Tensor,
         index: int,
         loss_mask: Optional[Tensor] = None,
     ) -> Tuple[List[Tensor], List[Tensor], List[Tensor], List[dict]]:
         """Compute losses for all slices using vectorized operations."""
-        num_slices = all_slice_outputs.shape[0]
-
-        # Compute residuals for all slices: (num_slices, batch_size, d_in)
-        residuals = y.unsqueeze(0) - all_slice_outputs
+        num_slices = all_slice_outputs.shape[1]
+
+        # Compute residuals for all slices: (batch_size, num_slices, d_in)
+        residuals = y.unsqueeze(1) - all_slice_outputs
         if loss_mask is not None:
-            residuals = residuals * loss_mask.unsqueeze(0).unsqueeze(-1)
+            residuals = residuals * loss_mask.unsqueeze(1).unsqueeze(-1)
 
         # Compute total variance (same for all slices)
         if loss_mask is None:
@@ -523,83 +444,35 @@
             total_variance = (y - y_mean).pow(2).mul(lm).sum()
 
         # Vectorized FVU computation: (num_slices,)
-        l2_losses = residuals.pow(2).sum(dim=(1, 2))  # Sum over batch and features
+        l2_losses = residuals.pow(2).sum(dim=(0, 2))  # Sum over batch and features
         fvu_losses = l2_losses / total_variance
         if isinstance(fvu_losses, dtensor.DTensor):
             fvu_losses = fvu_losses.to_local()
 
         # Prepare return lists
-        auxk_losses = []
-        multi_losses = []
         slice_metrics = []
 
         # Some losses need per-slice computation (AuxK, Multi-TopK, metrics)
         for i in range(num_slices):
-            if isinstance(slice_pre_acts, dtensor.DTensor):
-                slice_pre_acts_i = slice_pre_acts.to_local()[i]
-                slice_pre_acts_i = dtensor.DTensor.from_local(
-                    slice_pre_acts_i,
-                    device_mesh=slice_pre_acts.device_mesh,
-                    placements=[dtensor.Shard(0), dtensor.Shard(1)],
-                )
-                slice_top_acts_i = slice_top_acts.to_local()[i]
+            if isinstance(slice_top_acts, dtensor.DTensor):
+                slice_top_acts_i = slice_top_acts.to_local()[:, i]
                 slice_top_acts_i = dtensor.DTensor.from_local(
                     slice_top_acts_i,
                     device_mesh=slice_top_acts.device_mesh,
                     placements=[dtensor.Shard(0), dtensor.Replicate()],
                 )
-                slice_top_indices_i = slice_top_indices.to_local()[i]
+                slice_top_indices_i = slice_top_indices.to_local()[:, i]
                 slice_top_indices_i = dtensor.DTensor.from_local(
                     slice_top_indices_i,
                     device_mesh=slice_top_indices.device_mesh,
                     placements=[dtensor.Shard(0), dtensor.Replicate()],
                 )
             else:
-                slice_pre_acts_i = slice_pre_acts[i]
-                slice_top_acts_i = slice_top_acts[i]
-                slice_top_indices_i = slice_top_indices[i]
-
-            slice_size = int(slice_pre_acts_i.sum(dim=1).max().item())
+                slice_top_acts_i = slice_top_acts[:, i]
+                slice_top_indices_i = slice_top_indices[:, i]
+
+            slice_size = self.widths[i]
             slice_percent = (slice_size / self.sparse_coder.num_latents) * 100
-
-            # Compute AuxK loss for this slice
-            if (
-                self.dead_mask is not None
-                and self.pre_acts is not None
-                and (num_dead := int(self.dead_mask.sum())) > 0
-            ):
-                k_aux = y.shape[-1] // 2
-                scale = min(num_dead / k_aux, 1.0)
-                k_aux = min(k_aux, num_dead)
-
-                auxk_latents = torch.where(
-                    self.dead_mask[None], self.pre_acts, -torch.inf
-                )
-                auxk_acts, auxk_indices = auxk_latents.topk(k_aux, sorted=False)
-                e_hat = self.sparse_coder.decode(auxk_acts, auxk_indices, index)
-                auxk_loss = (e_hat - residuals[i].detach()).pow(2).sum()
-                auxk_loss = scale * auxk_loss / total_variance
-            else:
-                auxk_loss = y.new_tensor(0.0)
-            auxk_losses.append(auxk_loss)
-
-            # Compute Multi-TopK loss for this slice
-            if self.sparse_coder.cfg.multi_topk and self.pre_acts is not None:
-                top_acts, top_indices = self.pre_acts.topk(
-                    4 * self.sparse_coder.cfg.k, sorted=False
-                )
-                multi_sae_out = self.sparse_coder.decode(top_acts, top_indices, index)
-                multi_topk_fvu = (multi_sae_out - y).pow(2).sum() / total_variance
-            else:
-                multi_topk_fvu = y.new_tensor(0.0)
-            multi_losses.append(multi_topk_fvu)
-
-            # Pre-activation statistics
-            slice_pre_non_zero = (slice_pre_acts_i != 0).sum().item()
-            slice_pre_total = slice_pre_acts_i.numel()
-            slice_pre_sparsity = (
-                (slice_pre_total - slice_pre_non_zero) / slice_pre_total
-            ) * 100
 
             # Top-k statistics
             slice_top_non_zero = (slice_top_acts_i != 0).sum().item()
@@ -611,12 +484,6 @@
             slice_metric = {
                 f"slice_{i+1}_size": slice_size,
                 f"slice_{i+1}_percent": slice_percent,
-                f"slice_{i+1}_pre_non_zero": slice_pre_non_zero,
-                f"slice_{i+1}_pre_total": slice_pre_total,
-                f"slice_{i+1}_pre_sparsity": slice_pre_sparsity,
-                f"slice_{i+1}_pre_min": slice_pre_acts_i.min().item(),
-                f"slice_{i+1}_pre_max": slice_pre_acts_i.max().item(),
-                f"slice_{i+1}_pre_mean": slice_pre_acts_i.mean().item(),
                 f"slice_{i+1}_top_non_zero": slice_top_non_zero,
                 f"slice_{i+1}_top_total": slice_top_total,
                 f"slice_{i+1}_top_sparsity": slice_top_sparsity,
@@ -626,12 +493,10 @@
                 f"slice_{i+1}_top_indices_min": slice_top_indices_i.min().item(),
                 f"slice_{i+1}_top_indices_max": slice_top_indices_i.max().item(),
                 f"slice_{i+1}_raw_fvu": fvu_losses[i].item(),
-                f"slice_{i+1}_raw_auxk": auxk_loss.item(),
-                f"slice_{i+1}_raw_multi_topk": multi_topk_fvu.item(),
             }
             slice_metrics.append(slice_metric)
 
-        return list(fvu_losses.unbind()), auxk_losses, multi_losses, slice_metrics
+        return list(fvu_losses.unbind()), slice_metrics
 
     @torch.autocast(
         "cuda",
@@ -706,8 +571,6 @@
             # MATRYOSHKA LOSS COMPUTATION - DIFFERENT FROM MidDecoder
             # Compute aggregated losses across all slices
             total_fvu = 0.0
-            total_auxk_loss = 0.0
-            total_multi_topk_fvu = 0.0
 
             # Create slice masks
             slice_masks = self._create_slice_masks()
@@ -745,15 +608,11 @@
 
             # VECTORIZED SLICE COMPUTATION
             # Process all slices in parallel using batched operations
-            slice_fvus, slice_auxks, slice_multis, slice_metrics = (
-                self._compute_all_slices(y, index, loss_mask)
-            )
+            slice_fvus, slice_metrics = self._compute_all_slices(y, index, loss_mask)
 
             # Weight and accumulate losses
             slice_masks = self._create_slice_masks()
-            for i, (slice_fvu, slice_auxk, slice_multi) in enumerate(
-                zip(slice_fvus, slice_auxks, slice_multis)
-            ):
+            for i, slice_fvu in enumerate(slice_fvus):
                 # Normalize gradients to balance training across slices
                 # Weight by slice size so larger slices contribute more
                 slice_size_float = slice_masks[i].sum().float()
@@ -762,35 +621,23 @@
                     slice_size_float / total_latents
                 )  # Proportional to slice size
 
-                # Scale the losses by slice weight
-                slice_fvu_weighted = slice_fvu * slice_weight
-                slice_auxk_weighted = slice_auxk * slice_weight
-                slice_multi_weighted = slice_multi * slice_weight
-
                 # Add weight information to metrics
                 slice_metrics[i].update(
                     {
                         f"slice_{i+1}_weight": slice_weight.item(),
-                        f"slice_{i+1}_weighted_fvu": slice_fvu_weighted.item(),
-                        f"slice_{i+1}_weighted_auxk": slice_auxk_weighted.item(),
-                        f"slice_{i+1}_weighted_multi_topk": slice_multi_weighted.item(),
+                        f"slice_{i+1}_raw_fvu": slice_fvu.item(),
+                        f"slice_{i+1}_fvu": slice_fvu.item() * slice_weight,
                     }
                 )
 
                 # Accumulate losses
-                total_fvu += slice_fvu_weighted
-                total_auxk_loss += slice_auxk_weighted
-                total_multi_topk_fvu += slice_multi_weighted
+                total_fvu += slice_fvu * slice_weight
 
             # Add aggregated results to metrics
             matryoshka_metrics.update(
                 {
                     "total_weighted_fvu": total_fvu.item(),
-                    "total_weighted_auxk": total_auxk_loss.item(),
-                    "total_weighted_multi_topk": total_multi_topk_fvu.item(),
-                    "total_loss_sum": total_fvu.item()
-                    + total_auxk_loss.item()
-                    + total_multi_topk_fvu.item(),
+                    "total_loss_sum": total_fvu.item(),
                 }
             )
 
@@ -806,8 +653,6 @@
             self.latent_acts,
             self.latent_indices,
             total_fvu,
-            total_auxk_loss,
-            total_multi_topk_fvu,
             is_last,
             matryoshka_metrics=matryoshka_metrics,
         )
@@ -1213,7 +1058,7 @@
             return x * (self.out_norm / (x.shape[-1] ** 0.5))
         return x
 
-    @torch.compile(disable=NO_COMPILE)
+    # @torch.compile(disable=NO_COMPILE)
     def encode(self, x: Tensor) -> EncoderOutput:
         """Encode the input and select the top-k latents."""
         x = self.normalize_input(x)
@@ -1228,6 +1073,11 @@
             self.cfg.k,
             self.cfg.activation,
             self.cfg.use_fp8,
+            matryoshka_widths=(
+                [e * self.d_in for e in self.cfg.matryoshka_expansion_factors]
+                if self.cfg.matryoshka
+                else None
+            ),
         )
 
     def decode(
@@ -1258,54 +1108,28 @@
             dtype=torch.bfloat16 if self.cfg.dtype != "float16" else torch.float16,
             enabled=torch.cuda.is_bf16_supported(),
         ):
-<<<<<<< HEAD
             # Standard encoding (uses fused_encoder)
-            top_acts, top_indices, pre_acts = self.encode(x)
-
-            # Compute pre_acts if needed (for both regular and Matryoshka training)
-            if pre_acts is None:
-                import torch.nn.functional as F
-
-                x_norm = self.normalize_input(x)
-                if not self.cfg.transcode:
-                    x_norm = x_norm - self.b_dec
-                pre_acts = F.relu(
-                    F.linear(x_norm, self.encoder.weight, self.encoder.bias)
-                )
+            top_acts, top_indices = self.encode(x)
 
             x = self.normalize_input(x)
 
             # Choose MidDecoder type based on matryoshka setting
             if self.cfg.matryoshka:
                 # Use MatryoshkaMidDecoder with expansion factors
-                expansion_factors = self.cfg.matryoshka_expansion_factors or [
-                    0.25,
-                    0.5,
-                    1.0,
-                ]
+                expansion_factors = self.cfg.matryoshka_expansion_factors or [1.0]
 
                 mid_decoder = MatryoshkaMidDecoder(
                     self,
                     x,
                     top_acts,
                     top_indices,
-                    pre_acts,
                     dead_mask,
                     expansion_factors=expansion_factors,
                 )
             else:
                 # Use regular MidDecoder
-                mid_decoder = MidDecoder(
-                    self, x, top_acts, top_indices, pre_acts, dead_mask
-                )
-
-=======
-            top_acts, top_indices = self.encode(x)
-
-            x = self.normalize_input(x)
-
-            mid_decoder = MidDecoder(self, x, top_acts, top_indices, dead_mask)
->>>>>>> cf9821f2
+                mid_decoder = MidDecoder(self, x, top_acts, top_indices, dead_mask)
+
             if self.multi_target or return_mid_decoder:
                 return mid_decoder
             else:
