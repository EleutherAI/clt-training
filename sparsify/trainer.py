from collections import defaultdict
from dataclasses import asdict
from fnmatch import fnmatchcase
from glob import glob

import torch
import torch.distributed as dist
from datasets import Dataset as HfDataset
from natsort import natsorted
from safetensors.torch import load_model
from schedulefree import ScheduleFreeWrapper
from torch import Tensor, nn
from torch.nn.parallel import DistributedDataParallel as DDP
from torch.utils.data import DataLoader
from tqdm.auto import tqdm
from transformers import PreTrainedModel

from .config import TrainConfig
from .data import MemmapDataset
<<<<<<< HEAD
from .sae import SparseCoder
from .utils import get_layer_list, resolve_widths, set_submodule


def gini_coefficient(x: torch.Tensor) -> torch.Tensor:
    """
    Compute the Gini coefficient for a 1D non-negative tensor.

    Args:
        x (torch.Tensor): A 1D tensor containing non-negative values.

    Returns:
        torch.Tensor: A scalar tensor containing the Gini coefficient.
    """
    assert torch.all(x >= 0)

    # Ensure x is 1D
    if x.dim() != 1:
        raise ValueError("Input must be a 1D tensor.")

    # Sort the tensor
    x_sorted, _ = torch.sort(x)
    n = x.numel()

    # Handle the edge case of all zeros or empty tensor
    total = x_sorted.sum()

    # Create an index tensor [1, 2, ..., n]
    indices = torch.arange(1, n + 1, dtype=x.dtype, device=x.device)

    # Compute Gini using the formula:
    # G = (2 * sum(i * x_i_sorted) / (n * sum(x_i))) - (n+1)/n
    gini = (2.0 * (indices * x_sorted).sum() / (n * total)) - (n + 1.0) / n

    return gini
=======
from .sign_sgd import SignSGD
from .sparse_coder import SparseCoder
from .utils import get_layer_list, resolve_widths
>>>>>>> 3974abcf


class Trainer:
    def __init__(
        self,
        cfg: TrainConfig,
        dataset: HfDataset | MemmapDataset,
        model: PreTrainedModel,
    ):
        # Store the whole model, including any potential causal LM wrapper
        self.model = model

        if cfg.hookpoints:
            assert not cfg.layers, "Cannot specify both `hookpoints` and `layers`."

            # Replace wildcard patterns
            raw_hookpoints = []
            for name, _ in model.base_model.named_modules():
                if any(fnmatchcase(name, pat) for pat in cfg.hookpoints):
                    raw_hookpoints.append(name)

            # Natural sort to impose a consistent order
            cfg.hookpoints = natsorted(raw_hookpoints)
            if cfg.layer_stride > 1:
                cfg.hookpoints = cfg.hookpoints[:: cfg.layer_stride]
        else:
            # If no layers are specified, train on all of them
            if not cfg.layers:
                N = model.config.num_hidden_layers
                cfg.layers = list(range(0, N))

            # Now convert layers to hookpoints
            layers_name, _ = get_layer_list(model)
            cfg.hookpoints = [f"{layers_name}.{i}" for i in cfg.layers]

        cfg.hookpoints = cfg.hookpoints[:: cfg.layer_stride]

        self.cfg = cfg
        self.dataset = dataset
        self.distribute_modules()

        device = model.device
        input_widths = resolve_widths(model, cfg.hookpoints)
        unique_widths = set(input_widths.values())

        if cfg.distribute_modules and len(unique_widths) > 1:
            # dist.all_to_all requires tensors to have the same shape across ranks
            raise ValueError(
                f"All modules must output tensors of the same shape when using "
                f"`distribute_modules=True`, got {unique_widths}"
            )

        # Initialize all the SAEs
        print(f"Initializing SAEs with random seed(s) {cfg.init_seeds}")
        self.saes = {}
        for hook in self.local_hookpoints():
            for seed in cfg.init_seeds:
                torch.manual_seed(seed)

                # Add suffix to the name to disambiguate multiple seeds
                name = f"{hook}/seed{seed}" if len(cfg.init_seeds) > 1 else hook
                self.saes[name] = SparseCoder(
                    input_widths[hook], cfg.sae, device, dtype=torch.float32
                )

        pgs = [
            {
                "params": sae.parameters(),
                # Auto-select LR using 1 / sqrt(d) scaling law from Fig 3 of the paper
                "lr": cfg.lr or 3e-3 / (sae.num_latents / (2**14)) ** 0.5,
            }
            for sae in self.saes.values()
        ]

        # Dedup the learning rates we're using, sort them, round to 2 decimal places
        lrs = [f"{lr:.2e}" for lr in sorted(set(pg["lr"] for pg in pgs))]
        print(f"Learning rates: {lrs}" if len(lrs) > 1 else f"Learning rate: {lrs[0]}")

        self.global_step = 0
        self.num_tokens_since_fired = {
            name: torch.zeros(sae.num_latents, device=device, dtype=torch.long)
            for name, sae in self.saes.items()
        }
<<<<<<< HEAD
        self.optimizer = Adam(pgs)
        self.lr_scheduler = get_linear_schedule_with_warmup(
            self.optimizer, 0, num_examples // cfg.batch_size  # cfg.lr_warmup_steps
        )
=======
        self.optimizer = ScheduleFreeWrapper(SignSGD(pgs))
        self.optimizer.train()

        num_latents = list(self.saes.values())[0].num_latents
        self.initial_k = min(num_latents, round(list(input_widths.values())[0] * 10))
        self.final_k = self.cfg.sae.k

        num_latents = list(self.saes.values())[0].num_latents
        self.initial_k = min(num_latents, round(list(input_widths.values())[0] * 10))
        self.final_k = self.cfg.sae.k
>>>>>>> 3974abcf

    def load_state(self, path: str):
        """Load the trainer state from disk."""
        device = self.model.device

        # Load the train state first so we can print the step number
        train_state = torch.load(
            f"{path}/state.pt", map_location=device, weights_only=True
        )
        train_state["num_tokens_since_fired"] = {}

        for file in glob(f"{path}/rank_*_state.pt"):
            rank_train_state = torch.load(file, map_location=device)
            train_state["num_tokens_since_fired"].update(
                rank_train_state["num_tokens_since_fired"]
            )

        self.global_step = train_state["global_step"]
        self.num_tokens_since_fired = {
            k: train_state["num_tokens_since_fired"][k] for k in self.local_hookpoints()
        }

        print(
            f"\033[92mResuming training at step {self.global_step} from '{path}'\033[0m"
        )
<<<<<<< HEAD

        lr_state = torch.load(
            f"{path}/lr_scheduler.pt", map_location=device, weights_only=True
        )
        torch.load(f"{path}/optimizer.pt", map_location=device, weights_only=True)
        # self.optimizer.load_state_dict(opt_state)
        self.lr_scheduler.load_state_dict(lr_state)
=======
        opt_state = torch.load(
            f"{path}/optimizer.pt", map_location=device, weights_only=True
        )
        self.optimizer.load_state_dict(opt_state)
>>>>>>> 3974abcf

        for name, sae in self.saes.items():
            load_model(sae, f"{path}/{name}/sae.safetensors", device=str(device))

    def get_current_k(self) -> int:
        """Get the current k value based on a linear decay schedule."""
        if self.global_step >= self.cfg.k_decay_steps:
            return self.final_k

        progress = self.global_step / self.cfg.k_decay_steps
        return round(self.initial_k * (1 - progress) + self.final_k * progress)

    def fit(self):
        # Use Tensor Cores even for fp32 matmuls
        torch.set_float32_matmul_precision("high")

        # Make sure the model is frozen
        self.model.requires_grad_(False)

        rank_zero = not dist.is_initialized() or dist.get_rank() == 0
        ddp = dist.is_initialized() and not self.cfg.distribute_modules

        if self.cfg.log_to_wandb and rank_zero:
            try:
                import wandb

                wandb.init(
                    name=self.cfg.run_name,
                    project="sae",
                    config=asdict(self.cfg),
                    save_code=True,
                )
            except ImportError:
                print("Weights & Biases not installed, skipping logging.")
                self.cfg.log_to_wandb = False

        num_sae_params = sum(
            p.numel() for s in self.saes.values() for p in s.parameters()
        )
        num_model_params = sum(p.numel() for p in self.model.parameters())
        print(f"Number of SAE parameters: {num_sae_params:_}")
        print(f"Number of model parameters: {num_model_params:_}")

        num_batches = len(self.dataset) // self.cfg.batch_size
        if self.global_step > 0:
            assert hasattr(self.dataset, "select"), "Dataset must implement `select`"

            n = self.global_step * self.cfg.batch_size
            ds = self.dataset.select(range(n, len(self.dataset)))  # type: ignore
        else:
            ds = self.dataset

        device = self.model.device
        dl = DataLoader(
            ds,  # type: ignore
            batch_size=self.cfg.batch_size,
            # NOTE: We do not shuffle here for reproducibility; the dataset should
            # be shuffled before passing it to the trainer.
            shuffle=False,
        )
        pbar = tqdm(
            desc="Training",
            disable=not rank_zero,
            initial=self.global_step,
            total=num_batches,
        )

        did_fire = {
            name: torch.zeros(sae.num_latents, device=device, dtype=torch.bool)
            for name, sae in self.saes.items()
        }
        fire_counts = {
            name: torch.zeros(sae.num_latents, device=device, dtype=torch.long)
            for name, sae in self.saes.items()
        }

        acc_steps = self.cfg.grad_acc_steps * self.cfg.micro_acc_steps
        denom = acc_steps * self.cfg.wandb_log_frequency
        num_tokens_in_step = 0

        # For logging purposes
        avg_auxk_loss = defaultdict(float)
        avg_fvu = defaultdict(float)
        avg_multi_topk_fvu = defaultdict(float)
        aux_loss = 0.0

        if self.cfg.end_to_end:
            batch = next(iter(dl))
            x = batch["input_ids"].to(device)

            clean_loss = self.model(x, labels=x).loss
            self.maybe_all_reduce(clean_loss)
            if rank_zero:
                print(f"Initial CE loss: {clean_loss.item():.4f}")

            # If doing end-to-end, then we don't actually want to run the modules that
            # we're replacing
            for point in self.cfg.hookpoints:
                set_submodule(self.model.base_model, point, nn.Identity())

        name_to_module = {
            name: self.model.base_model.get_submodule(name)
            for name in self.cfg.hookpoints
        }
        maybe_wrapped: dict[str, DDP] | dict[str, SparseCoder] = {}
        module_to_name = {v: k for k, v in name_to_module.items()}

        def hook(module: nn.Module, inputs, outputs):
            nonlocal aux_loss
            aux_out = None

            # Maybe unpack tuple inputs and outputs
            if isinstance(inputs, tuple):
                inputs = inputs[0]
            if isinstance(outputs, tuple):
                outputs, *aux_out = outputs

            # Name may optionally contain a suffix of the form /seedN where N is an
            # integer. We only care about the part before the slash.
            name = module_to_name[module]

            # Remember the original output shape since we'll need it for e2e training
            out_shape = outputs.shape

            # Flatten the batch and sequence dimensions
            outputs = outputs.flatten(0, 1)
            inputs = inputs.flatten(0, 1) if self.cfg.sae.transcode else outputs
            raw = self.saes[name]

            # On the first iteration, initialize the encoder and decoder biases
            if self.global_step == 0:
                # Ensure the preactivations are centered at initialization
                # This is mathematically equivalent to Anthropic's proposal of
                # subtracting the decoder bias
                mean = self.maybe_all_reduce(inputs.mean(0)).to(raw.dtype)
                mean_image = -mean @ raw.encoder.weight.data.T
                raw.encoder.bias.data = mean_image

                mean = self.maybe_all_reduce(outputs.mean(0))
                raw.b_dec.data = mean.to(raw.dtype)

            # Make sure the W_dec is still unit-norm if we're autoencoding
            if raw.cfg.normalize_decoder and not self.cfg.sae.transcode:
                raw.set_decoder_norm_to_unit_norm()

            wrapped = maybe_wrapped[name]
            out = wrapped(
                x=inputs,
                y=outputs,
                dead_mask=(
                    self.num_tokens_since_fired[name] > self.cfg.dead_feature_threshold
                    if self.cfg.auxk_alpha > 0
                    else None
                ),
            )
            avg_fvu[name] += float(self.maybe_all_reduce(out.fvu.detach()) / denom)
            if self.cfg.auxk_alpha > 0:
                avg_auxk_loss[name] += float(
                    self.maybe_all_reduce(out.auxk_loss.detach()) / denom
                )
            if self.cfg.sae.multi_topk:
                avg_multi_topk_fvu[name] += float(
                    self.maybe_all_reduce(out.multi_topk_fvu.detach()) / denom
                )

            counts = fire_counts[name]
            counts += torch.bincount(
                out.latent_indices.flatten(), minlength=len(counts)
            )
            self.maybe_all_reduce(counts, "sum")

            # Update the did_fire mask
            did_fire[name][out.latent_indices.flatten()] = True
            self.maybe_all_reduce(did_fire[name], "max")  # max is boolean "any"

            if self.cfg.end_to_end:
                # Replace the normal output with the SAE output
                output = out.sae_out.reshape(out_shape).type_as(outputs)
                return (output, *aux_out) if aux_out is not None else output

            # Do a "local" backward pass if we're not training end-to-end
            loss = (
                out.fvu + self.cfg.auxk_alpha * out.auxk_loss + out.multi_topk_fvu / 8
            )
            loss.div(acc_steps).backward()

        k = self.get_current_k()
        for name, sae in self.saes.items():
            sae.cfg.k = k

        for batch in dl:
            x = batch["input_ids"].to(device)

            if not maybe_wrapped:
                # Wrap the SAEs with Distributed Data Parallel. We have to do this
                # after we set the decoder bias, otherwise DDP will not register
                # gradients flowing to the bias after the first step.
                maybe_wrapped = (
                    {
                        name: DDP(
                            sae,
                            device_ids=[dist.get_rank()],
                            find_unused_parameters=self.cfg.end_to_end,
                        )
                        for name, sae in self.saes.items()
                    }
                    if ddp
                    else self.saes
                )

            # Bookkeeping for dead feature detection
            N = x.numel()
            num_tokens_in_step += N

            # Forward pass on the model to get the next batch of activations
            handles = [
                mod.register_forward_hook(hook) for mod in name_to_module.values()
            ]
            try:
                # If we're training end-to-end, we need to pass the labels to the model
                # and do a backward pass through the entire model.
                if self.cfg.end_to_end:
                    ce_loss = self.model(x, labels=x).loss
                    ce_loss.div(acc_steps).backward()
                else:
                    ce_loss = None
                    self.model(x)
            finally:
                aux_loss = 0.0
                for handle in handles:
                    handle.remove()

<<<<<<< HEAD
            # if self.cfg.distribute_modules:
            #    input_dict = self.scatter_hiddens(input_dict)
            #    output_dict = self.scatter_hiddens(output_dict)
=======
            if self.cfg.distribute_modules:
                input_dict = self.scatter_hiddens(input_dict)
                output_dict = self.scatter_hiddens(output_dict)

            for name, raw in self.saes.items():
                # Name may optionally contain a suffix of the form /seedN where N is an
                # integer. We only care about the part before the slash.
                hookpoint, _, _ = name.partition("/")

                # 'inputs' is distinct from outputs iff we're transcoding
                outputs = output_dict[hookpoint]
                inputs = input_dict.get(name, outputs)

                # On the first iteration, initialize the decoder bias
                if self.global_step == 0:
                    mean = self.maybe_all_reduce(outputs.mean(0))
                    raw.b_dec.data = mean.to(raw.dtype)

                if not maybe_wrapped:
                    # Wrap the SAEs with Distributed Data Parallel. We have to do this
                    # after we set the decoder bias, otherwise DDP will not register
                    # gradients flowing to the bias after the first step.
                    maybe_wrapped = (
                        {
                            name: DDP(sae, device_ids=[dist.get_rank()])
                            for name, sae in self.saes.items()
                        }
                        if ddp
                        else self.saes
                    )

                # Make sure the W_dec is still unit-norm if we're autoencoding
                if raw.cfg.normalize_decoder and not self.cfg.sae.transcode:
                    raw.set_decoder_norm_to_unit_norm()

                acc_steps = self.cfg.grad_acc_steps * self.cfg.micro_acc_steps
                denom = acc_steps * self.cfg.wandb_log_frequency
                wrapped = maybe_wrapped[name]

                # Save memory by chunking the activations
                in_chunks = inputs.chunk(self.cfg.micro_acc_steps)
                out_chunks = outputs.chunk(self.cfg.micro_acc_steps)
                for in_chunk, out_chunk in zip(in_chunks, out_chunks):
                    out = wrapped(
                        x=in_chunk,
                        y=out_chunk,
                        dead_mask=(
                            self.num_tokens_since_fired[name]
                            > self.cfg.dead_feature_threshold
                            if self.cfg.auxk_alpha > 0
                            else None
                        ),
                    )

                    avg_fvu[name] += float(
                        self.maybe_all_reduce(out.fvu.detach()) / denom
                    )
                    if self.cfg.auxk_alpha > 0:
                        avg_auxk_loss[name] += float(
                            self.maybe_all_reduce(out.auxk_loss.detach()) / denom
                        )
                    if self.cfg.sae.multi_topk:
                        avg_multi_topk_fvu[name] += float(
                            self.maybe_all_reduce(out.multi_topk_fvu.detach()) / denom
                        )

                    loss = (
                        out.fvu
                        + self.cfg.auxk_alpha * out.auxk_loss
                        + out.multi_topk_fvu / 8
                    )
                    loss.div(acc_steps).backward()

                    # Update the did_fire mask
                    did_fire[name][out.latent_indices.flatten()] = True
                    self.maybe_all_reduce(did_fire[name], "max")  # max is boolean "any"
>>>>>>> 3974abcf

            # Check if we need to actually do a training step
            step, substep = divmod(self.global_step + 1, self.cfg.grad_acc_steps)
            if substep == 0:
                if self.cfg.sae.normalize_decoder and not self.cfg.sae.transcode:
                    for sae in self.saes.values():
                        sae.remove_gradient_parallel_to_decoder_directions()

                self.optimizer.step()
                self.optimizer.zero_grad()

                k = self.get_current_k()
                for name, sae in self.saes.items():
                    sae.cfg.k = k

                k = self.get_current_k()
                for name, sae in self.saes.items():
                    sae.cfg.k = k

                ###############
                with torch.no_grad():
                    # Update the dead feature mask
                    for name, counts in self.num_tokens_since_fired.items():
                        counts += num_tokens_in_step
                        counts[did_fire[name]] = 0

                    # Reset stats for this step
                    num_tokens_in_step = 0
                    for mask in did_fire.values():
                        mask.zero_()

                if (
                    self.cfg.log_to_wandb
                    and (step + 1) % self.cfg.wandb_log_frequency == 0
                ):
                    info = {}
                    if ce_loss is not None:
                        info["ce_loss"] = ce_loss.item()

                    for name in self.saes:
                        mask = (
                            self.num_tokens_since_fired[name]
                            > self.cfg.dead_feature_threshold
                        )

                        info.update(
                            {
                                f"fvu/{name}": avg_fvu[name],
                                f"dead_pct/{name}": mask.mean(
                                    dtype=torch.float32
                                ).item(),
                                f"gini/{name}": gini_coefficient(
                                    fire_counts[name]
                                ).item(),
                            }
                        )
                        fire_counts[name].zero_()
                        if self.cfg.auxk_alpha > 0:
                            info[f"auxk/{name}"] = avg_auxk_loss[name]
                        if self.cfg.sae.multi_topk:
                            info[f"multi_topk_fvu/{name}"] = avg_multi_topk_fvu[name]

                    avg_auxk_loss.clear()
                    avg_fvu.clear()
                    avg_multi_topk_fvu.clear()

                    if self.cfg.distribute_modules:
                        outputs = [{} for _ in range(dist.get_world_size())]
                        dist.gather_object(info, outputs if rank_zero else None)
                        info.update({k: v for out in outputs for k, v in out.items()})

                    if rank_zero:
                        info["k"] = k

                        wandb.log(info, step=step)

                if (step + 1) % self.cfg.save_every == 0:
                    self.save()

            self.global_step += 1
            pbar.update()

        self.save()
        pbar.close()

    def local_hookpoints(self) -> list[str]:
        return (
            self.module_plan[dist.get_rank()]
            if self.module_plan
            else self.cfg.hookpoints
        )

    def maybe_all_cat(self, x: Tensor) -> Tensor:
        """Concatenate a tensor across all processes."""
        if not dist.is_initialized() or self.cfg.distribute_modules:
            return x

        buffer = x.new_empty([dist.get_world_size() * x.shape[0], *x.shape[1:]])
        dist.all_gather_into_tensor(buffer, x)
        return buffer

    def maybe_all_reduce(self, x: Tensor, op: str = "mean") -> Tensor:
        if not dist.is_initialized() or self.cfg.distribute_modules:
            return x

        if op == "sum":
            dist.all_reduce(x, op=dist.ReduceOp.SUM)
        elif op == "mean":
            dist.all_reduce(x, op=dist.ReduceOp.SUM)
            x /= dist.get_world_size()
        elif op == "max":
            dist.all_reduce(x, op=dist.ReduceOp.MAX)
        else:
            raise ValueError(f"Unknown reduction op '{op}'")

        return x

    def distribute_modules(self):
        """Prepare a plan for distributing modules across ranks."""
        if not self.cfg.distribute_modules:
            self.module_plan = []
            print(f"Training on modules: {self.cfg.hookpoints}")
            return

        layers_per_rank, rem = divmod(len(self.cfg.hookpoints), dist.get_world_size())
        assert rem == 0, "Number of modules must be divisible by world size"

        # Each rank gets a subset of the layers
        self.module_plan = [
            self.cfg.hookpoints[start : start + layers_per_rank]
            for start in range(0, len(self.cfg.hookpoints), layers_per_rank)
        ]
        for rank, modules in enumerate(self.module_plan):
            print(f"Rank {rank} modules: {modules}")

    def scatter_hiddens(self, hidden_dict: dict[str, Tensor]) -> dict[str, Tensor]:
        """Scatter & gather the hidden states across ranks."""
        # Short-circuit if we have no data
        if not hidden_dict:
            return hidden_dict

        outputs = [
            # Add a new leading "layer" dimension to each tensor
            torch.stack([hidden_dict[hook] for hook in hookpoints], dim=1)
            for hookpoints in self.module_plan
        ]
        local_hooks = self.module_plan[dist.get_rank()]
        shape = next(iter(hidden_dict.values())).shape

        # Allocate one contiguous buffer to minimize memcpys
        buffer = outputs[0].new_empty(
            # The (micro)batch size times the world size
            shape[0] * dist.get_world_size(),
            # The number of layers we expect to receive
            len(local_hooks),
            # All other dimensions
            *shape[1:],
        )

        # Perform the all-to-all scatter
        inputs = buffer.split([len(output) for output in outputs])
        dist.all_to_all([x for x in inputs], outputs)

        # Return a list of results, one for each layer
        return {hook: buffer[:, i] for i, hook in enumerate(local_hooks)}

    def save(self):
        """Save the SAEs to disk."""

        path = self.cfg.run_name or "sae-ckpts"
        rank_zero = not dist.is_initialized() or dist.get_rank() == 0
        self.optimizer.eval()

        if rank_zero or self.cfg.distribute_modules:
            print("Saving checkpoint")

            for name, sae in self.saes.items():
                assert isinstance(sae, SparseCoder)

                sae.save_to_disk(f"{path}/{name}")

            rank = 0 if rank_zero else dist.get_rank()
            torch.save(
                {"num_tokens_since_fired": self.num_tokens_since_fired},
                f"{path}/rank_{rank}_state.pt",
            )

        if rank_zero:
            torch.save(self.optimizer.state_dict(), f"{path}/optimizer.pt")
            torch.save({"global_step": self.global_step}, f"{path}/state.pt")

            self.cfg.save_json(f"{path}/config.json")

        # Barrier to ensure all ranks have saved before continuing
        if dist.is_initialized():
            dist.barrier()

        self.optimizer.train()


# Support old name for compatibility
SaeTrainer = Trainer<|MERGE_RESOLUTION|>--- conflicted
+++ resolved
@@ -17,8 +17,8 @@
 
 from .config import TrainConfig
 from .data import MemmapDataset
-<<<<<<< HEAD
-from .sae import SparseCoder
+from .sign_sgd import SignSGD
+from .sparse_coder import SparseCoder
 from .utils import get_layer_list, resolve_widths, set_submodule
 
 
@@ -53,11 +53,6 @@
     gini = (2.0 * (indices * x_sorted).sum() / (n * total)) - (n + 1.0) / n
 
     return gini
-=======
-from .sign_sgd import SignSGD
-from .sparse_coder import SparseCoder
-from .utils import get_layer_list, resolve_widths
->>>>>>> 3974abcf
 
 
 class Trainer:
@@ -141,12 +136,6 @@
             name: torch.zeros(sae.num_latents, device=device, dtype=torch.long)
             for name, sae in self.saes.items()
         }
-<<<<<<< HEAD
-        self.optimizer = Adam(pgs)
-        self.lr_scheduler = get_linear_schedule_with_warmup(
-            self.optimizer, 0, num_examples // cfg.batch_size  # cfg.lr_warmup_steps
-        )
-=======
         self.optimizer = ScheduleFreeWrapper(SignSGD(pgs))
         self.optimizer.train()
 
@@ -157,7 +146,6 @@
         num_latents = list(self.saes.values())[0].num_latents
         self.initial_k = min(num_latents, round(list(input_widths.values())[0] * 10))
         self.final_k = self.cfg.sae.k
->>>>>>> 3974abcf
 
     def load_state(self, path: str):
         """Load the trainer state from disk."""
@@ -183,20 +171,10 @@
         print(
             f"\033[92mResuming training at step {self.global_step} from '{path}'\033[0m"
         )
-<<<<<<< HEAD
-
-        lr_state = torch.load(
-            f"{path}/lr_scheduler.pt", map_location=device, weights_only=True
-        )
-        torch.load(f"{path}/optimizer.pt", map_location=device, weights_only=True)
-        # self.optimizer.load_state_dict(opt_state)
-        self.lr_scheduler.load_state_dict(lr_state)
-=======
         opt_state = torch.load(
             f"{path}/optimizer.pt", map_location=device, weights_only=True
         )
         self.optimizer.load_state_dict(opt_state)
->>>>>>> 3974abcf
 
         for name, sae in self.saes.items():
             load_model(sae, f"{path}/{name}/sae.safetensors", device=str(device))
@@ -429,88 +407,9 @@
                 for handle in handles:
                     handle.remove()
 
-<<<<<<< HEAD
             # if self.cfg.distribute_modules:
             #    input_dict = self.scatter_hiddens(input_dict)
             #    output_dict = self.scatter_hiddens(output_dict)
-=======
-            if self.cfg.distribute_modules:
-                input_dict = self.scatter_hiddens(input_dict)
-                output_dict = self.scatter_hiddens(output_dict)
-
-            for name, raw in self.saes.items():
-                # Name may optionally contain a suffix of the form /seedN where N is an
-                # integer. We only care about the part before the slash.
-                hookpoint, _, _ = name.partition("/")
-
-                # 'inputs' is distinct from outputs iff we're transcoding
-                outputs = output_dict[hookpoint]
-                inputs = input_dict.get(name, outputs)
-
-                # On the first iteration, initialize the decoder bias
-                if self.global_step == 0:
-                    mean = self.maybe_all_reduce(outputs.mean(0))
-                    raw.b_dec.data = mean.to(raw.dtype)
-
-                if not maybe_wrapped:
-                    # Wrap the SAEs with Distributed Data Parallel. We have to do this
-                    # after we set the decoder bias, otherwise DDP will not register
-                    # gradients flowing to the bias after the first step.
-                    maybe_wrapped = (
-                        {
-                            name: DDP(sae, device_ids=[dist.get_rank()])
-                            for name, sae in self.saes.items()
-                        }
-                        if ddp
-                        else self.saes
-                    )
-
-                # Make sure the W_dec is still unit-norm if we're autoencoding
-                if raw.cfg.normalize_decoder and not self.cfg.sae.transcode:
-                    raw.set_decoder_norm_to_unit_norm()
-
-                acc_steps = self.cfg.grad_acc_steps * self.cfg.micro_acc_steps
-                denom = acc_steps * self.cfg.wandb_log_frequency
-                wrapped = maybe_wrapped[name]
-
-                # Save memory by chunking the activations
-                in_chunks = inputs.chunk(self.cfg.micro_acc_steps)
-                out_chunks = outputs.chunk(self.cfg.micro_acc_steps)
-                for in_chunk, out_chunk in zip(in_chunks, out_chunks):
-                    out = wrapped(
-                        x=in_chunk,
-                        y=out_chunk,
-                        dead_mask=(
-                            self.num_tokens_since_fired[name]
-                            > self.cfg.dead_feature_threshold
-                            if self.cfg.auxk_alpha > 0
-                            else None
-                        ),
-                    )
-
-                    avg_fvu[name] += float(
-                        self.maybe_all_reduce(out.fvu.detach()) / denom
-                    )
-                    if self.cfg.auxk_alpha > 0:
-                        avg_auxk_loss[name] += float(
-                            self.maybe_all_reduce(out.auxk_loss.detach()) / denom
-                        )
-                    if self.cfg.sae.multi_topk:
-                        avg_multi_topk_fvu[name] += float(
-                            self.maybe_all_reduce(out.multi_topk_fvu.detach()) / denom
-                        )
-
-                    loss = (
-                        out.fvu
-                        + self.cfg.auxk_alpha * out.auxk_loss
-                        + out.multi_topk_fvu / 8
-                    )
-                    loss.div(acc_steps).backward()
-
-                    # Update the did_fire mask
-                    did_fire[name][out.latent_indices.flatten()] = True
-                    self.maybe_all_reduce(did_fire[name], "max")  # max is boolean "any"
->>>>>>> 3974abcf
 
             # Check if we need to actually do a training step
             step, substep = divmod(self.global_step + 1, self.cfg.grad_acc_steps)
