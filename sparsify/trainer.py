import os
from collections import defaultdict
from contextlib import contextmanager
from dataclasses import asdict, replace
from fnmatch import fnmatchcase
from functools import partial
from glob import glob
from typing import Sized

import torch
import torch.distributed as dist
from datasets import Dataset as HfDataset
from natsort import natsorted
from schedulefree import ScheduleFreeWrapper, ScheduleFreeWrapperReference
from torch import Tensor, nn
from torch.distributed.tensor import DTensor, Replicate, Shard
from torch.distributed.tensor.device_mesh import DeviceMesh
from torch.distributed.tensor.experimental import implicit_replication
from torch.utils.data import DataLoader
from tqdm.auto import tqdm
from transformers import PreTrainedModel, get_linear_schedule_with_warmup

from .config import TrainConfig
from .data import MemmapDataset
from .fused_encoder import DeadLatentLoss

# from .nanogpt import Muon
from .muon import Muon
from .runner import CrossLayerRunner
from .sign_sgd import SignSGD
from .sparse_coder import ForwardOutput, SparseCoder
from .utils import (
    DISTRIBUTE_MODEL,
    get_layer_list,
    load_sharded,
    resolve_widths,
    save_sharded,
    set_submodule,
    unflatten_dict,
)

ScheduleFreeWrapperType = (ScheduleFreeWrapper, ScheduleFreeWrapperReference)


class WarmupLinearSchedule(torch.optim.lr_scheduler.LambdaLR):
    def __init__(self, optimizer, warmup_steps, num_training_steps):
        self.warmup_steps = warmup_steps
        self.num_training_steps = num_training_steps
        super().__init__(optimizer, self.lr_lambda, last_epoch=-1)

    def lr_lambda(self, current_step):
        if current_step < self.warmup_steps:
            return float(current_step) / float(max(1, self.warmup_steps))
        return max(
            0.0,
            float(self.num_training_steps - current_step)
            / float(max(1, self.num_training_steps - self.warmup_steps)),
        )


class Trainer:
    def __init__(
        self,
        cfg: TrainConfig,
        dataset: HfDataset | MemmapDataset,
        model: PreTrainedModel,
        mesh: DeviceMesh | None = None,
    ):
        self.mesh = mesh
        # Store the whole model, including any potential causal LM wrapper
        self.model = model

        if cfg.hookpoints:
            assert not cfg.layers, "Cannot specify both `hookpoints` and `layers`."

            # Replace wildcard patterns
            raw_hookpoints = []
            for name, _ in model.base_model.named_modules():
                if any(fnmatchcase(name, pat) for pat in cfg.hookpoints):
                    raw_hookpoints.append(name)

            # Natural sort to impose a consistent order
            cfg.hookpoints = natsorted(raw_hookpoints)
        else:
            # If no layers are specified, train on all of them
            if not cfg.layers:
                N = model.config.num_hidden_layers
                cfg.layers = list(range(0, N))

            # Now convert layers to hookpoints
            layers_name, _ = get_layer_list(model)
            cfg.hookpoints = [f"{layers_name}.{i}" for i in cfg.layers]

        cfg.hookpoints = cfg.hookpoints[:: cfg.layer_stride]

        self.cfg = cfg
        self.dataset = dataset

        device = model.device
        with self.implicit_replication():
            input_widths = resolve_widths(
                model, cfg.hookpoints, mesh=self.mesh if DISTRIBUTE_MODEL else None
            )
        unique_widths = set(input_widths.values())

        if cfg.distribute_modules and len(unique_widths) > 1:
            # dist.all_to_all requires tensors to have the same shape across ranks
            raise ValueError(
                f"All modules must output tensors of the same shape when using "
                f"`distribute_modules=True`, got {unique_widths}"
            )

        # Initialize all the SAEs
        print(f"Initializing SAEs with random seed(s) {cfg.init_seeds}")
        self.saes = {}
        sources = []
        for position, hook in enumerate(
            self.cfg.hookpoints,
        ):
            for seed in cfg.init_seeds:
                torch.manual_seed(seed)

                # Add suffix to the name to disambiguate multiple seeds
                name = f"{hook}/seed{seed}" if len(cfg.init_seeds) > 1 else hook
                if cfg.cross_layer > 0:
                    n_targets = cfg.cross_layer
                    n_targets = min(n_targets, len(self.cfg.hookpoints) - position)
                    sources.append(position + n_targets)
                    while sources[0] < position:
                        sources.pop(0)
                    n_sources = len(sources)
                else:
                    n_targets = 0
                    n_sources = 0
                sae_cfg = replace(
                    cfg.sae,
                    n_targets=n_targets,
                    n_sources=n_sources,
                )

                self.saes[name] = SparseCoder(
                    input_widths[hook],
                    sae_cfg,
                    device,
                    mesh=mesh,
                    dtype=torch.float32,
                )

        assert isinstance(dataset, Sized)
        num_batches = len(dataset) // cfg.batch_size

        match cfg.optimizer:
            case "adam" | "adam8":
                from torch.optim import Adam

                if cfg.optimizer == "adam8":
                    try:
                        from torchao.optim import AdamW8bit as Adam

                        print("Using 8-bit Adam from torchao")
                    except ImportError:
                        print(
                            "torchao 8-bit Adam not available, using torch.optim.Adam"
                        )
                        print("Run `pip install torchao` for less memory usage.")

                pgs = [
                    dict(
                        params=sae.parameters(),
                        lr=torch.tensor(
                            cfg.lr or 2e-4 / (sae.num_latents / (2**14)) ** 0.5
                        ),
                    )
                    for sae in self.saes.values()
                ]
                # For logging purposes
                lrs = [f"{lr:.2e}" for lr in sorted(set(float(pg["lr"]) for pg in pgs))]

                adam = Adam(
                    pgs,
                    betas=(cfg.b1, cfg.b2),
                    **(
                        dict(bf16_stochastic_round=True)
                        if cfg.sae.dtype == "bfloat16" and cfg.optimizer == "adam8"
                        else {}
                    ),
                )
                self.optimizers = [adam]
                self.lr_schedulers = [
                    WarmupLinearSchedule(adam, cfg.lr_warmup_steps, num_batches)
                    # get_linear_schedule_with_warmup(
                    #     adam, cfg.lr_warmup_steps, num_batches
                    # )
                ]
            case "muon":
                params = [
                    p
                    for sae in self.saes.values()
                    for _, p in sorted(sae.named_parameters())
                ]
                muon_params = [p for p in params if p.ndim >= 2]
                muon_param_set = set(muon_params)
                lrs = [f"{cfg.lr or 2e-3:.2e}"]

                self.optimizers = [
                    Muon(
                        muon_params,
                        # Muon LR is independent of the number of latents
                        lr=cfg.lr or 2e-3,
                        ddp=True,
                        group=None if self.mesh is None else self.mesh.get_group(0),
                    ),
                    torch.optim.Adam(
                        [param for param in params if param not in muon_param_set],
                        lr=cfg.lr or 2e-3,
                        betas=(cfg.b1, cfg.b2),
                    ),
                ]
                self.lr_schedulers = [
                    get_linear_schedule_with_warmup(self.optimizers[0], 0, num_batches),
                    get_linear_schedule_with_warmup(
                        self.optimizers[1], cfg.lr_warmup_steps, num_batches
                    ),
                ]
            case "signum":
                pgs = [
                    dict(
                        params=sae.parameters(),
                        lr=cfg.lr or 5e-3 / (sae.num_latents / (2**14)) ** 0.5,
                    )
                    for sae in self.saes.values()
                ]
                lrs = [f"{lr:.2e}" for lr in sorted(set(pg["lr"] for pg in pgs))]

                if self.mesh is not None:
                    ScheduleFreeWrapperType = ScheduleFreeWrapperReference
                else:
                    ScheduleFreeWrapperType = ScheduleFreeWrapper

                opt = SignSGD(pgs)
                if not cfg.force_lr_warmup:
                    opt = ScheduleFreeWrapperType(opt, momentum=0.95)
                    opt.train()

                self.optimizers = [opt]
                if cfg.force_lr_warmup:
                    self.lr_schedulers = [
                        get_linear_schedule_with_warmup(
                            opt, cfg.lr_warmup_steps, num_batches
                        )
                    ]
                else:
                    self.lr_schedulers = []
            case other:
                raise ValueError(f"Unknown optimizer '{other}'")

        print(f"Learning rates: {lrs}" if len(lrs) > 1 else f"Learning rate: {lrs[0]}")
        self.global_step = 0
        self.num_tokens_since_fired = {
            name: torch.zeros(sae.num_latents, device=device, dtype=torch.long)
            for name, sae in self.saes.items()
        }

        num_latents = list(self.saes.values())[0].num_latents
        self.initial_k = min(num_latents, self.cfg.sae.k * self.cfg.k_anneal_mul)
        self.final_k = self.cfg.sae.k

        self.best_loss = (
            {name: float("inf") for name in self.cfg.hookpoints}
            if self.cfg.loss_fn == "fvu"
            else float("inf")
        )

        self.model.eval()

    def load_state(self, path: str):
        """Load the trainer state from disk."""
        device = self.model.device

        # Load the train state first so we can print the step number
        train_state = torch.load(
            f"{path}/state.pt", map_location=device, weights_only=True
        )
        self.global_step = train_state["global_step"]

        for file in glob(f"{path}/rank_*_state.pt"):
            rank_state = torch.load(file, map_location=device, weights_only=True)

            for k in self.cfg.hookpoints:
                if k in rank_state["num_tokens_since_fired"]:
                    self.num_tokens_since_fired[k] = rank_state[
                        "num_tokens_since_fired"
                    ][k]

                if not isinstance(rank_state["best_loss"], dict):
                    self.best_loss = rank_state["best_loss"]
                elif k in rank_state["best_loss"]:
                    self.best_loss[k] = rank_state["best_loss"][k]  # type: ignore

        print(
            f"\033[92mResuming training at step {self.global_step} from '{path}'\033[0m"
        )

        for i, scheduler in enumerate(self.lr_schedulers):
            try:
                lr_state = torch.load(
                    f"{path}/lr_scheduler_{i}.pt",
                    map_location=device,
                    weights_only=True,
                )
            except FileNotFoundError:
                print(f"No lr_scheduler_{i}.pt found at {path}, skipping")
                continue
            scheduler.load_state_dict(lr_state)

        if self.mesh is not None:
            for sae in self.saes.values():
                for param in sae.parameters():
                    param.grad = torch.zeros_like(param)
        for i, optimizer in enumerate(self.optimizers):
            opt_state_path = f"{path}/optimizer_{i}.pt"
            if not os.path.exists(opt_state_path):
                print(f"No optimizer state found at {opt_state_path}, skipping")
                continue
            # we haven't stepped the optimizer yet, so the buffers aren't filled
            # we need to perform a fake step
            for sae in self.saes.values():
                for param in sae.parameters():
                    param.grad = torch.zeros_like(param)
            optimizer.step()
            optimizer.zero_grad()
            for sae in self.saes.values():
                for param in sae.parameters():
                    param.grad = torch.zeros_like(param)
            optimizer.step()
            optimizer.zero_grad()
            if self.mesh is None:
                opt_state = torch.load(
                    opt_state_path, map_location=device, weights_only=True
                )
                opt_state = unflatten_dict(opt_state)
            else:
                opt_state = load_sharded(
                    opt_state_path,
                    optimizer.state_dict(),
                    self.mesh,
                    load_st=False,
                )
            optimizer.load_state_dict(opt_state)

        for name, sae in self.saes.items():
            if os.path.exists(f"{path}/{name}"):
                sae.load_state(f"{path}/{name}")
            else:
                print(f"No checkpoint found for {name} at {path}, skipping")

    def get_current_k(self) -> int:
        """Get the current k value based on a linear decay schedule."""
        if self.global_step >= self.cfg.k_decay_steps:
            return self.final_k

        progress = self.global_step / self.cfg.k_decay_steps
        return round(self.initial_k * (1 - progress) + self.final_k * progress)

    def set_correct_k(self):
        if self.cfg.per_layer_k:
            assert len(self.cfg.per_layer_k) == len(
                self.saes
            ), "Must specify a k for each layer"
            for i, sae in enumerate(self.saes.values()):
                sae.cfg.k = self.cfg.per_layer_k[i]
        else:
            k = self.get_current_k()
            for sae in self.saes.values():
                sae.cfg.k = k

    def fit(self):
        # Use Tensor Cores even for fp32 matmuls
        torch.set_float32_matmul_precision("high")

        # Make sure the model is frozen
        self.model.requires_grad_(False)
        self.model.eval()

        rank_zero = not dist.is_initialized() or dist.get_rank() == 0

        wandb = None
        if self.cfg.log_to_wandb and rank_zero:
            try:
                import wandb

                wandb.init(
                    name=self.cfg.run_name,
                    project="sparsify",
                    config=asdict(self.cfg),
                    save_code=True,
                )
            except (AttributeError, ImportError):
                print("Weights & Biases not available, skipping logging.")
                print("Run `pip install -U wandb` if you want to use it.")
                self.cfg.log_to_wandb = False

        num_sae_params = sum(
            p.numel() for s in self.saes.values() for p in s.parameters()
        )
        num_model_params = sum(p.numel() for p in self.model.parameters())
        print(f"Number of SAE parameters: {num_sae_params:_}")
        print(f"Number of model parameters: {num_model_params:_}")

        num_batches = len(self.dataset) // self.cfg.batch_size
        if self.global_step > 0:
            assert hasattr(self.dataset, "select"), "Dataset must implement `select`"

            n = self.global_step * self.cfg.batch_size
            if self.cfg.restart_epoch:
                n = 0
                num_batches += len(self.dataset) // self.cfg.batch_size
            ds = self.dataset.select(range(n, len(self.dataset)))  # type: ignore
        else:
            ds = self.dataset

        device = self.model.device
        dl = DataLoader(
            ds,  # type: ignore
            batch_size=self.cfg.batch_size,
            # NOTE: We do not shuffle here for reproducibility; the dataset should
            # be shuffled before passing it to the trainer.
            shuffle=False,
        )
        pbar = tqdm(
            desc="Training",
            disable=not rank_zero,
            initial=self.global_step,
            total=num_batches,
        )

        did_fire = {
            name: torch.zeros(sae.num_latents, device=device, dtype=torch.bool)
            for name, sae in self.saes.items()
        }

        acc_steps = self.cfg.grad_acc_steps * self.cfg.micro_acc_steps
        denom = acc_steps * self.cfg.wandb_log_frequency
        num_tokens_in_step = 0

        # For logging purposes
        avg_fvu = defaultdict(float)
        fvu_losses = defaultdict(float)
        avg_ce = 0.0
        avg_kl = 0.0
        avg_acc_top1 = 0.0
        avg_losses = (
            {name: float("inf") for name in self.cfg.hookpoints}
            if self.cfg.loss_fn == "fvu"
            else float("inf")
        )

        # For Matryoshka metrics logging
        matryoshka_metrics = defaultdict(dict)

        if self.cfg.loss_fn == "ce":
            batch = next(iter(dl))
            x = self.input_ids_to_mesh(batch["input_ids"])

            with self.implicit_replication():
                clean_loss = self.model(x, labels=x).loss
            if rank_zero:
                print(f"Initial CE loss: {clean_loss.item():.4f}")

            # If doing end-to-end transcoders, then we don't actually want to run the
            # modules that we're replacing
            if self.cfg.sae.transcode and self.cfg.remove_transcoded_modules:
                for point in self.cfg.hookpoints:
                    set_submodule(self.model.base_model, point, nn.Identity())

        name_to_module = {
            name: self.model.base_model.get_submodule(name)
            for name in self.cfg.hookpoints + self.cfg.hookpoints_in
        }
        module_to_name = {v: k for k, v in name_to_module.items()}

        cached_inputs = {}
        cached_outputs = {}
        runner = CrossLayerRunner()

        def record_inputs(module: nn.Module, inputs, outputs):
            if isinstance(inputs, tuple):
                inputs = inputs[0]
            cached_inputs[module_to_name[module]] = inputs

        def record_outputs(module: nn.Module, inputs, outputs):
            if isinstance(outputs, tuple):
                outputs = outputs[0]
            cached_outputs[module_to_name[module]] = outputs

        def hook(module: nn.Module, inputs, outputs, force_loss_fn=None):
            if force_loss_fn is not None:
                loss_fn = force_loss_fn
            else:
                loss_fn = self.cfg.loss_fn

            aux_out = None

            # Maybe unpack tuple inputs and outputs
            if isinstance(inputs, tuple):
                inputs = inputs[0]
            if isinstance(outputs, tuple):
                outputs, *aux_out = outputs

            module_name = module_to_name[module]
            if module_name in cached_outputs:
                outputs = cached_outputs.pop(module_name)
            layer_idx = self.cfg.hookpoints.index(module_name)
            if layer_idx < len(self.cfg.hookpoints_in):
                inputs = cached_inputs.pop(self.cfg.hookpoints_in[layer_idx])

            # Name may optionally contain a suffix of the form /seedN where N is an
            # integer. We only care about the part before the slash.
            name, _, _ = module_to_name[module].partition("/")

            # Remember the original output shape since we'll need it for e2e training
            out_shape = outputs.shape

            outputs_original = outputs

            # Flatten the batch and sequence dimensions
            outputs = outputs.flatten(0, 1)
            inputs = inputs.flatten(0, 1) if self.cfg.sae.transcode else outputs

            if self.mesh is not None:
                if not DISTRIBUTE_MODEL:
                    inputs = DTensor.from_local(inputs, self.mesh, [Shard(0), Shard(0)])
                    outputs = DTensor.from_local(
                        outputs, self.mesh, [Shard(0), Shard(0)]
                    )
                    bos_mask_mesh = DTensor.from_local(
                        bos_mask.flatten(0, 1), self.mesh, [Shard(0), Shard(0)]
                    )
                inputs = inputs.redistribute(self.mesh, [Shard(0), Replicate()])
                outputs = outputs.redistribute(self.mesh, [Shard(0), Shard(1)])
                bos_mask_mesh = bos_mask_mesh.redistribute(
                    self.mesh, [Shard(0), Replicate()]
                )
            else:
                bos_mask_mesh = bos_mask.flatten(0, 1)

            # On the first iteration, initialize the encoder and decoder biases
            raw = self.saes[name]
            # wrapped = maybe_wrapped[name]
            wrapped = raw
            if self.global_step == 0 and not self.cfg.finetune:
                # Ensure the preactivations are centered at initialization
                # This is mathematically equivalent to Anthropic's proposal of
                # subtracting the decoder bias
                if self.cfg.sae.transcode:
                    if self.mesh is not None and self.mesh.shape[0] == 1:
                        # fix annoying SIGSEGV
                        mean = inputs.to_local().mean(0).to(raw.dtype)
                        mean = DTensor.from_local(
                            mean, self.mesh, [Replicate(), Replicate()]
                        )
                    else:
                        mean = inputs.mean(0).to(raw.dtype)
                    mean, weight, bias = (
                        -mean,
                        wrapped.encoder.weight.data,
                        wrapped.encoder.bias.data * 0,
                    )
                    mean_image = torch.nn.functional.linear(mean, weight, bias)
                    raw.encoder.bias.data[:] = mean_image

                if self.mesh is not None and self.mesh.shape[0] == 1:
                    mean = outputs.to_local().mean(0).to(raw.dtype)
                    mean = DTensor.from_local(mean, self.mesh, [Replicate(), Shard(0)])
                else:
                    mean = outputs.mean(0)
                if not hasattr(raw, "b_decs"):
                    raw.b_dec.data[:] = mean.to(raw.dtype)
                else:
                    # the current layer must be what handles the bias,
                    # not the contributing previous layers
                    raw.b_decs[0].data[:] = mean.to(raw.dtype)

                if raw.cfg.normalize_io:
                    in_norm = inputs.norm(dim=-1).mean()
                    out_norm = outputs.norm(dim=-1).mean()

                    raw.in_norm.data[:] = in_norm
                    raw.out_norm.data[:] = out_norm
                    for b_dec in raw.b_decs if hasattr(raw, "b_decs") else [raw.b_dec]:
                        b_dec.data[:] = b_dec.data * (
                            (b_dec.shape[-1] ** 0.5) / out_norm
                        )
                    raw.encoder.bias.data[:] = raw.encoder.bias.data * (
                        (raw.encoder.weight.shape[-1] ** 0.5) / in_norm
                    )

            # Make sure the W_dec is still unit-norm if we're autoencoding
            if raw.cfg.normalize_decoder and not self.cfg.sae.transcode:
                raw.set_decoder_norm_to_unit_norm()

            encoding = runner.encode(
                inputs,
                sparse_coder=raw,
                dead_mask=self.num_tokens_since_fired[name]
                > self.cfg.dead_feature_threshold,
            )
            out = runner.decode(
                encoding,
                outputs,
                module_name=name,
                detach_grad=loss_fn == "fvu",
                loss_mask=(~bos_mask_mesh if loss_fn == "fvu" else None),
            )
            output = out.sae_out

            if self.cfg.loss_fn == "fvu":
                del output
            else:
                assert isinstance(output, Tensor)
            assert isinstance(out, ForwardOutput)

            if self.cfg.loss_fn == "kl-fvu":
                fvu_losses[name] = float(out.fvu.detach())

            # Update the did_fire mask
            latent_indices = encoding.latent_indices.flatten()

            if isinstance(latent_indices, DTensor):
                latent_indices = latent_indices.to_local()
            did_fire[name][latent_indices] = True
            self.maybe_all_reduce(did_fire[name], "max")

            # Collect Matryoshka metrics if available (BEFORE restore)
            if self.cfg.sae.matryoshka:
                # The metrics should be available in the returned ForwardOutput
                # since the __call__ method was just executed
                if hasattr(out, "matryoshka_metrics"):
                    matryoshka_metrics[name] = out.matryoshka_metrics

            if loss_fn in ("ce", "kl"):
                # reshard outputs
                if self.mesh is not None:
                    output = output.redistribute(
                        self.mesh, [Shard(0), Shard(0)]
                    ).to_local()
                output = output.reshape(out_shape).type_as(outputs)

                if self.cfg.filter_bos:
                    output = torch.where(
                        bos_mask[..., None],
                        outputs_original,
                        output,
                    )

                # Replace the normal output with the SAE output
                return (output, *aux_out) if aux_out is not None else output
            else:
                avg_fvu[name] += float(out.fvu.detach() / denom)

                prev_modules = [mod for mod in runner.outputs.keys() if mod != name]
                prev_modules = [self.saes[mod] for mod in prev_modules]

                dead_latent_loss = 0.0
                if self.cfg.dead_latent_penalty > 0.0:
                    if isinstance(raw.W_dec, DTensor):
                        norms = (
                            raw.W_dec.pow(2).sum(dim=-1).add(1e-10).sqrt()
                        )  # .detach()
                    else:
                        norms = raw.W_dec.norm(dim=-1)
                    dead_latent_loss = DeadLatentLoss.apply(
                        inputs, raw.encoder.weight, raw.encoder.bias, norms
                    )
                    active_correction = (
                        encoding.latent_acts.to_local()
                        * norms.to_local()[encoding.latent_indices.to_local()]
                    ).sum()
                    if self.mesh is not None:
                        active_correction = DTensor.from_local(
                            active_correction, self.mesh, [Replicate(), Replicate()]
                        )
                    dead_latent_loss = dead_latent_loss + active_correction

                loss = (
                    out.fvu + self.cfg.dead_latent_penalty * dead_latent_loss
                ) / acc_steps

                # Do a "local" backward pass if we're not training end-to-end
                loss.backward()
            del loss

        for batch in dl:
            x = self.input_ids_to_mesh(batch["input_ids"])
            bos_mask = x == self.model.config.bos_token_id
            if not self.cfg.filter_bos:
                bos_mask &= 0
            if self.cfg.remove_first_token:
                bos_mask[:, 0] = True

            runner.reset()

            # Bookkeeping for dead feature detection
            N = x.numel()
            num_tokens_in_step += N

            # Compute clean logits if using KL loss
            with self.implicit_replication():
                handles = (
                    [
                        mod.register_forward_hook(
                            partial(hook, force_loss_fn="fvu")
                            if name in self.cfg.hookpoints
                            else record_inputs
                        )
                        for name, mod in name_to_module.items()
                    ]
                    if self.cfg.loss_fn == "kl-fvu"
                    else []
                )
                clean_logits = (
                    self.model(x).logits
                    if self.cfg.loss_fn in ("kl", "kl-fvu")
                    else None
                )
                for handle in handles:
                    handle.remove()
                clean_probs = (
                    clean_logits.softmax(dim=-1)
                    if self.cfg.loss_fn in ("kl", "kl-fvu")
                    else None
                )

            # Forward pass on the model to get the next batch of activations

            handles = [
                mod.register_forward_hook(
                    partial(
                        hook,
                        force_loss_fn=None if self.cfg.loss_fn != "kl-fvu" else "kl",
                    )
                    if name in self.cfg.hookpoints
                    else record_inputs
                )
                for name, mod in name_to_module.items()
            ]
            try:
                with self.implicit_replication():
                    match self.cfg.loss_fn:
                        case "ce":
                            ce = self.model(x, labels=x).loss
                            ce.div(acc_steps).backward()

                            avg_ce += float(ce.detach() / denom)

                            avg_losses = avg_ce
                        case "kl" | "kl-fvu":
                            dirty_lps = self.model(x).logits.log_softmax(dim=-1)
                            kl = torch.sum(
                                clean_probs
                                * (clean_logits.log_softmax(dim=-1) - dirty_lps),
                                dim=-1,
                            ).mean()
                            acc_top1 = (
                                (
                                    clean_logits.argmax(dim=-1)
                                    == dirty_lps.argmax(dim=-1)
                                )
                                .float()
                                .mean()
                            )
                            loss = kl
                            if self.cfg.loss_fn == "kl-fvu":
                                if not isinstance(kl, DTensor):
                                    kl = DTensor.from_local(
                                        kl.unsqueeze(0),
                                        self.mesh,
                                        [Shard(0), Replicate()],
                                    ).mean()
                                fvu_loss = sum(fvu_losses.values()) / len(fvu_losses)
                                kl_coeff = self.cfg.kl_coeff
                                if kl_coeff == 0.0:
                                    kl_coeff = (fvu_loss / kl).detach()
                                loss = kl * kl_coeff + fvu_loss
                            loss.div(acc_steps).backward()

                            avg_kl += float(kl / denom)
                            avg_acc_top1 += float(acc_top1 / denom)
                            avg_losses = avg_kl
                            fvu_losses.clear()
                        case "fvu":
                            self.model(x)
                            avg_losses = dict(avg_fvu)
                        case other:
                            raise ValueError(f"Unknown loss function '{other}'")
            finally:
                for handle in handles:
                    handle.remove()

            # Check if we need to actually do a training step
            step, substep = divmod(self.global_step + 1, self.cfg.grad_acc_steps)
            if substep == 0:
                if self.cfg.sae.normalize_decoder and not self.cfg.sae.transcode:
                    for sae in self.saes.values():
                        sae.remove_gradient_parallel_to_decoder_directions()

                for name, optimizer in zip(self.saes.keys(), self.optimizers):
                    optimizer.step()
                    optimizer.zero_grad()

                for scheduler in self.lr_schedulers:
                    scheduler.step()

                self.set_correct_k()

                ###############
                with torch.no_grad():
                    # Update the dead feature mask
                    for name, counts in self.num_tokens_since_fired.items():
                        counts += num_tokens_in_step
                        counts[did_fire[name]] = 0

                    # Reset stats for this step
                    num_tokens_in_step = 0
                    for mask in did_fire.values():
                        mask.zero_()

                if (step + 1) % self.cfg.save_every == 0:
                    print(f"Saving checkpoint at step {step + 1}")
                    self.save()

                    if self.cfg.save_best:
                        self.save_best(avg_losses)

                if (
                    self.cfg.log_to_wandb
                    and (step + 1) % self.cfg.wandb_log_frequency == 0
                ):
                    info = {}
                    if self.cfg.loss_fn == "ce":
                        info["ce_loss"] = avg_ce
                    elif self.cfg.loss_fn in ("kl", "kl-fvu"):
                        info["kl_loss"] = avg_kl
                        info["acc_top1"] = avg_acc_top1

                    for name in self.saes:
                        mask = (
                            self.num_tokens_since_fired[name]
                            > self.cfg.dead_feature_threshold
                        )

                        ratio = mask.mean(dtype=torch.float32).item()
                        info.update({f"dead_pct/{name}": ratio})
                        if "fvu" in self.cfg.loss_fn:
                            info[f"fvu/{name}"] = avg_fvu[name]

<<<<<<< HEAD
                        if self.cfg.auxk_alpha > 0:
                            info[f"auxk/{name}"] = avg_auxk_loss[name]
                        if self.cfg.sae.multi_topk:
                            info[f"multi_topk_fvu/{name}"] = avg_multi_topk_fvu[name]

                    # Add Matryoshka metrics to wandb logging
                    if self.cfg.sae.matryoshka:
                        for name, metrics in matryoshka_metrics.items():
                            for metric_name, metric_value in metrics.items():
                                # Skip non-scalar values like expansion_factors list
                                if isinstance(metric_value, (int, float)):
                                    metric_key = f"matryoshka/{name}/{metric_name}"
                                    info[metric_key] = metric_value

=======
>>>>>>> cf9821f2
                    if rank_zero:
                        info["k"] = self.get_current_k()

                        if wandb is not None:
                            wandb.log(info, step=step)

                avg_fvu.clear()
                avg_ce = 0.0
                avg_kl = 0.0
                avg_acc_top1 = 0.0
                matryoshka_metrics.clear()

            self.global_step += 1
            pbar.update()

            # Only save every save_every steps, not after every iteration
            if self.global_step % self.cfg.save_every == 0:
                self.save()
                if self.cfg.save_best:
                    self.save_best(avg_losses)

        pbar.close()

    def input_ids_to_mesh(self, x: Tensor) -> Tensor:
        if self.mesh is not None and DISTRIBUTE_MODEL:
            x = DTensor.from_local(x, self.mesh, [Shard(0), Replicate()])
        else:
            x = x.to(self.model.device)
        return x

    def maybe_all_reduce(self, x: Tensor, op: str = "mean", axis: int = 0) -> Tensor:
        if not dist.is_initialized() or self.mesh is None:
            return x

        if op == "sum":
            dist_op = dist.ReduceOp.SUM
        elif op == "mean":
            dist_op = dist.ReduceOp.SUM
        elif op == "max":
            dist_op = dist.ReduceOp.MAX
        else:
            raise ValueError(f"Unknown reduction op '{op}'")
        dist.all_reduce(
            x,
            op=dist_op,
            group=(
                self.mesh.get_group("dp")
                if axis == 0
                else (self.mesh.get_group("tp") if axis == 1 else None)
            ),
        )

        if op == "mean":
            x /= self.mesh.shape[0]

        return x

    @contextmanager
    def implicit_replication(self):
        if not DISTRIBUTE_MODEL or self.mesh is None:
            yield
        else:
            # with context_parallel(self.mesh), implicit_replication():
            with implicit_replication():
                yield

    def _checkpoint(self, saes: dict[str, SparseCoder], path: str):
        """Save SAEs and training state to disk."""
        print("Saving checkpoint")

        for optimizer in self.optimizers:
            if isinstance(optimizer, ScheduleFreeWrapperType):
                optimizer.eval()

        for name, sae in saes.items():
            assert isinstance(sae, SparseCoder)

            sae.save_to_disk(f"{path}/{name}")

        for i, optimizer in enumerate(self.optimizers):
            optimizer_state_dict = optimizer.state_dict()
            if isinstance(optimizer, Muon):
                for param_group in optimizer_state_dict["param_groups"]:
                    if "update_buffer" in param_group:
                        del param_group["update_buffer"]
                    if "update_buffer_views" in param_group:
                        del param_group["update_buffer_views"]
            save_sharded(
                optimizer_state_dict,
                f"{path}/optimizer_{i}.pt",
                self.mesh,
                save_st=False,
                unflatten=True,
            )

        rank_zero = not dist.is_initialized() or dist.get_rank() == 0
        if rank_zero:
            for i, scheduler in enumerate(self.lr_schedulers):
                torch.save(scheduler.state_dict(), f"{path}/lr_scheduler_{i}.pt")

            torch.save(
                {"global_step": self.global_step},
                f"{path}/state.pt",
            )

            self.cfg.save_json(f"{path}/config.json")

        for optimizer in self.optimizers:
            if isinstance(optimizer, ScheduleFreeWrapperType):
                optimizer.train()

        rank = 0 if rank_zero else dist.get_rank()
        torch.save(
            {
                "num_tokens_since_fired": self.num_tokens_since_fired,
                "best_loss": self.best_loss,
            },
            f"{path}/rank_{rank}_state.pt",
        )
        if dist.is_initialized():
            dist.barrier()

    def save(self):
        """Save the SAEs and training state to disk."""
        path = f'{self.cfg.save_dir}/{self.cfg.run_name or "unnamed"}'

        self._checkpoint(self.saes, path)

    def save_best(self, avg_loss: float | dict[str, float]):
        """Save individual sparse coders to disk if they have the lowest loss."""
        base_path = f'{self.cfg.save_dir}/{self.cfg.run_name or "unnamed"}/best'
        rank_zero = not dist.is_initialized() or dist.get_rank() == 0

        if isinstance(avg_loss, dict):
            for name in self.saes:
                if avg_loss[name] < self.best_loss[name]:  # type: ignore
                    self.best_loss[name] = avg_loss[name]  # type: ignore

                    if rank_zero or self.cfg.distribute_modules:
                        self._checkpoint({name: self.saes[name]}, f"{base_path}/{name}")
        else:
            if avg_loss < self.best_loss:  # type: ignore
                self.best_loss = avg_loss  # type: ignore

                if rank_zero or self.cfg.distribute_modules:
                    self._checkpoint(self.saes, base_path)

        # Barrier to ensure all ranks have saved before continuing
        if dist.is_initialized():
            dist.barrier()


# Support old name for compatibility
SaeTrainer = Trainer<|MERGE_RESOLUTION|>--- conflicted
+++ resolved
@@ -854,23 +854,6 @@
                         if "fvu" in self.cfg.loss_fn:
                             info[f"fvu/{name}"] = avg_fvu[name]
 
-<<<<<<< HEAD
-                        if self.cfg.auxk_alpha > 0:
-                            info[f"auxk/{name}"] = avg_auxk_loss[name]
-                        if self.cfg.sae.multi_topk:
-                            info[f"multi_topk_fvu/{name}"] = avg_multi_topk_fvu[name]
-
-                    # Add Matryoshka metrics to wandb logging
-                    if self.cfg.sae.matryoshka:
-                        for name, metrics in matryoshka_metrics.items():
-                            for metric_name, metric_value in metrics.items():
-                                # Skip non-scalar values like expansion_factors list
-                                if isinstance(metric_value, (int, float)):
-                                    metric_key = f"matryoshka/{name}/{metric_name}"
-                                    info[metric_key] = metric_value
-
-=======
->>>>>>> cf9821f2
                     if rank_zero:
                         info["k"] = self.get_current_k()
 
