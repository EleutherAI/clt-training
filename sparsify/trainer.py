--- conflicted
+++ resolved
@@ -601,15 +601,9 @@
             if raw.cfg.normalize_decoder and not self.cfg.sae.transcode:
                 raw.set_decoder_norm_to_unit_norm()
 
-<<<<<<< HEAD
-            # Always use CrossLayerRunner
-            # Matryoshka logic is now handled in MatryoshkaMidDecoder
-            current_runner = runner
-
-            out = current_runner(
-=======
+
             encoding = runner.encode(
->>>>>>> 998af178
+
                 inputs,
                 sparse_coder=raw,
                 dead_mask=(
