--- conflicted
+++ resolved
@@ -64,8 +64,9 @@
             
             layer_mids.append(layer_mid)
             hookpoints.append(hookpoint)
-            offset_indices = layer_mid.latent_indices + i * layer_mid.sparse_coder.num_latents
-            candidate_indices.append(offset_indices)
+            candidate_indices.append(
+                layer_mid.latent_indices + i * layer_mid.sparse_coder.num_latents
+            )
             candidate_values.append(layer_mid.current_latent_acts)
             
 
@@ -77,7 +78,6 @@
            
                 
             if not mid_out.sparse_coder.cfg.do_coalesce_topk:
-                
                 out = layer_mid(
                     y,
                     addition=(0 if hookpoint != module_name else (output / divide_by)),
@@ -93,28 +93,7 @@
              
             else:
                 layer_mid.next()
-<<<<<<< HEAD
-=======
-
-        if mid_out.sparse_coder.cfg.secondary_target_tied:
-            candidate_indices = torch.cat(candidate_indices, dim=1)
-            candidate_values = torch.cat(candidate_values, dim=1)
-            candidate_indices = candidate_indices % mid_out.sparse_coder.num_latents
-            new_mid_out = mid_out.copy(
-                indices=candidate_indices,
-                activations=candidate_values,
-            )
-            out = new_mid_out(
-                y,
-                index=0,
-                add_post_enc=False,
-                no_extras=False,
-                denormalize=True,
-                addition=out.sae_out,
-                **kwargs,
-            )
-
->>>>>>> 71ca6802
+
         if mid_out.sparse_coder.cfg.do_coalesce_topk:
          
             
