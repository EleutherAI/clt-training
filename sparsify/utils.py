import os
from typing import Any, Type, TypeVar, cast

import torch
from accelerate.utils import send_to_device
from torch import Tensor, nn
from transformers import PreTrainedModel

T = TypeVar("T")


def assert_type(typ: Type[T], obj: Any) -> T:
    """Assert that an object is of a given type at runtime and return it."""
    if not isinstance(obj, typ):
        raise TypeError(f"Expected {typ.__name__}, got {type(obj).__name__}")

    return cast(typ, obj)


def get_layer_list(model: PreTrainedModel) -> tuple[str, nn.ModuleList]:
    """Get the list of layers to train SAEs on."""
    N = assert_type(int, model.config.num_hidden_layers)
    candidates = [
        (name, mod)
        for (name, mod) in model.named_modules()
        if isinstance(mod, nn.ModuleList) and len(mod) == N
    ]
    assert len(candidates) == 1, "Could not find the list of layers."

    return candidates[0]


@torch.inference_mode()
def resolve_widths(
    model: PreTrainedModel,
    module_names: list[str],
    dim: int = -1,
) -> dict[str, int]:
    """Find number of output dimensions for the specified modules."""
    module_to_name = {
        model.base_model.get_submodule(name): name for name in module_names
    }
    shapes: dict[str, int] = {}

    def hook(module, _, output):
        # Unpack tuples if needed
        if isinstance(output, tuple):
            output, *_ = output

        name = module_to_name[module]
        shapes[name] = output.shape[dim]

    handles = [mod.register_forward_hook(hook) for mod in module_to_name]
    dummy = send_to_device(model.dummy_inputs, model.device)
    try:
        model(**dummy)
    finally:
        for handle in handles:
            handle.remove()

    return shapes


def set_submodule(model: nn.Module, submodule_path: str, new_submodule: nn.Module):
    """
    Replaces a submodule in a PyTorch model dynamically.

    Args:
        model (nn.Module): The root model containing the submodule.
        submodule_path (str): Dotted path to the submodule.
        new_submodule (nn.Module): The new module to replace the existing one.

    Example:
        set_submodule(model, "encoder.layer.0.attention.self", nn.Identity())
    """
    parent_path, _, last_name = submodule_path.rpartition(".")
    parent_module = model.get_submodule(parent_path) if parent_path else model
    setattr(parent_module, last_name, new_submodule)


# Fallback implementation of SAE decoder
def eager_decode(top_indices: Tensor, top_acts: Tensor, W_dec: Tensor):
    return nn.functional.embedding_bag(
        top_indices, W_dec.mT, per_sample_weights=top_acts, mode="sum"
    )


# Triton implementation of SAE decoder
def triton_decode(top_indices: Tensor, top_acts: Tensor, W_dec: Tensor):
    return xformers_embedding_bag(top_indices, W_dec.mT, top_acts)


try:
    from .xformers import xformers_embedding_bag
except ImportError:
    decoder_impl = eager_decode
    print("Triton not installed, using eager implementation of sparse decoder.")
else:
    if os.environ.get("SPARSIFY_DISABLE_TRITON") == "1":
<<<<<<< HEAD
        print("Triton disabled, using eager implementation of SAE decoder.")
=======
        print("Triton disabled, using eager implementation of sparse decoder.")
>>>>>>> 6907360f
        decoder_impl = eager_decode
    else:
        decoder_impl = triton_decode<|MERGE_RESOLUTION|>--- conflicted
+++ resolved
@@ -97,11 +97,7 @@
     print("Triton not installed, using eager implementation of sparse decoder.")
 else:
     if os.environ.get("SPARSIFY_DISABLE_TRITON") == "1":
-<<<<<<< HEAD
-        print("Triton disabled, using eager implementation of SAE decoder.")
-=======
         print("Triton disabled, using eager implementation of sparse decoder.")
->>>>>>> 6907360f
         decoder_impl = eager_decode
     else:
         decoder_impl = triton_decode